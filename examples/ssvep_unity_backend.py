from bci_essentials.io.lsl_sources import LslEegSource, LslMarkerSource
from bci_essentials.io.lsl_messenger import LslMessenger
from bci_essentials.eeg_data import EegData
from bci_essentials.classification.ssvep_riemannian_mdm_classifier import (
    SsvepRiemannianMdmClassifier,
)

# create LSL sources, these will block until the outlets are present
eeg_source = LslEegSource()
marker_source = LslMarkerSource()
messenger = LslMessenger()

# Define the classifier
classifier = SsvepRiemannianMdmClassifier()
classifier.set_ssvep_settings(
    n_splits=5, random_seed=42, n_harmonics=3, f_width=0.5, covariance_estimator="oas"
)

# Initialize the data class
test_ssvep = EegData(classifier, eeg_source, marker_source, messenger)

# # Channel Selection
# initial_subset=[]
# test_ssvep.classifier.setup_channel_selection(method = "SBFS", metric="accuracy", initial_channels = initial_subset,    # wrapper setup
#                                 max_time= 999, min_channels=2, max_channels=14, performance_delta=0,      # stopping criterion
#                                 n_jobs=-1)

test_ssvep.setup(
    online=True,
    training=True,
    max_samples=5120,
    pp_type="bandpass",
    pp_low=3,
    pp_high=50,
<<<<<<< HEAD
)
test_ssvep.run()

logger.debug("Ran in DEBUG mode")
=======
)
>>>>>>> 185314fe
<|MERGE_RESOLUTION|>--- conflicted
+++ resolved
@@ -32,11 +32,5 @@
     pp_type="bandpass",
     pp_low=3,
     pp_high=50,
-<<<<<<< HEAD
 )
-test_ssvep.run()
-
-logger.debug("Ran in DEBUG mode")
-=======
-)
->>>>>>> 185314fe
+test_ssvep.run()