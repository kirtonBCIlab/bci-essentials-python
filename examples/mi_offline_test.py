--- conflicted
+++ resolved
@@ -38,11 +38,5 @@
     pp_low=5,
     pp_high=50,
     pp_order=5,
-<<<<<<< HEAD
 )
-test_mi.run()
-
-logger.debug("Ran in debug mode")
-=======
-)
->>>>>>> 185314fe
+test_mi.run()