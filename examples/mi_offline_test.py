--- conflicted
+++ resolved
@@ -6,20 +6,14 @@
 import os
 import sys
 
-<<<<<<< HEAD
 from bci_essentials.bci_data import EEG_data
 from bci_essentials.classification import MI_classifier
 
 # mypy: disable-error-code="attr-defined"
 # The above comment is for all references to ".classifier", which are not yet implemented here
 
-=======
->>>>>>> 83bf2f47
 # Add parent directory to path to access bci_essentials
 sys.path.append(os.path.join(os.path.dirname(os.path.abspath(__file__)), os.pardir))
-
-from bci_essentials.bci_data import EEG_data
-from bci_essentials.classification import MI_classifier
 
 # Initialize data object
 test_mi = EEG_data()
