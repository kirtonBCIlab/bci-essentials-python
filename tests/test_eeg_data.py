import unittest

from bci_essentials.io.sources import MarkerSource, EegSource
from bci_essentials.io.messenger import Messenger
from bci_essentials.eeg_data import EegData
from bci_essentials.classification.null_classifier import Null_classifier
from bci_essentials.utils.logger import Logger  # Logger wrapper

# Instantiate a logger for the module at the default level of logging.INFO
logger = Logger()


class TestEegData(unittest.TestCase):
<<<<<<< HEAD
    def setUp(self) -> None:
        self.classifier = Null_classifier()
        self.eeg = _MockEegSource()
        self.markers = _MockMarkerSource()
        self.messenger = _MockMessenger()
=======
    def test_trg_channel_types_changed_to_stim(self):
        classifier = Null_classifier()
        eeg = _MockEegSource()
        markers = _MockMarkerSource()

        eeg.channel_types = ["eeg", "trg", "eeg", "stim"]
        data = EegData(classifier, eeg, markers)
>>>>>>> 37c80afc

    def test_trg_channel_types_changed_to_stim(self):
        self.eeg.channel_types = ["eeg", "trg", "eeg", "stim"]
        data = EEG_data(self.classifier, self.eeg, self.markers)
        self.assertEqual(data.ch_type, ["eeg", "stim", "eeg", "stim"])

    def test_dsi7_mods(self):
<<<<<<< HEAD
        self.eeg.name = "DSI7"
        self.eeg.channel_labels = ["foo"] * 8
        self.eeg.nchannels = 8
        data = EEG_data(self.classifier, self.eeg, self.markers)
=======
        classifier = Null_classifier()
        eeg = _MockEegSource()
        markers = _MockMarkerSource()

        eeg.name = "DSI7"
        eeg.channel_labels = ["foo"] * 8
        eeg.nchannels = 8
        data = EegData(classifier, eeg, markers)
>>>>>>> 37c80afc

        self.assertEqual(data.nchannels, 7)
        self.assertEqual(len(data.channel_labels), 7)

    def test_dsi24_mods(self):
<<<<<<< HEAD
        self.eeg.name = "DSI24"
        self.eeg.channel_labels = ["foo"] * 24
        self.eeg.nchannels = 24
        data = EEG_data(self.classifier, self.eeg, self.markers)
=======
        classifier = Null_classifier()
        eeg = _MockEegSource()
        markers = _MockMarkerSource()

        eeg.name = "DSI24"
        eeg.channel_labels = ["foo"] * 24
        eeg.nchannels = 24
        data = EegData(classifier, eeg, markers)
>>>>>>> 37c80afc

        self.assertEqual(data.nchannels, 23)
        self.assertEqual(len(data.channel_labels), 23)

    def test_when_offline_and_no_more_data_then_loop_stops(self):
        data = EEG_data(self.classifier, self.eeg, self.markers, self.messenger)
        data.main(online=False, max_loops=200)
        self.assertEqual(self.messenger.ping_count, 1)

    def test_when_online_and_no_more_data_then_loop_continues(self):
        data = EEG_data(self.classifier, self.eeg, self.markers, self.messenger)
        data.main(online=True, max_loops=10)
        self.assertEqual(self.messenger.ping_count, 10)

    def test_when_online_and_invalid_markers_then_loop_continues(self):
        data = EEG_data(self.classifier, self.eeg, self.markers, self.messenger)

        # provide garbage data (None is invalid, length of data and timestamps doesn't match)
        self.markers.marker_data = None
        self.markers.marker_timestamps = [1.0]
        data.main(online=True, max_loops=2)

        # if we didn't crash, sanity check that loops did happen
        self.assertEqual(self.messenger.ping_count, 2)

    def test_when_online_and_invalid_eeg_then_loop_continues(self):
        data = EEG_data(self.classifier, self.eeg, self.markers, self.messenger)

<<<<<<< HEAD
        # provide garbage data (None is invalid, length of data and timestamps doesn't match)
        self.eeg.eeg_data = None
        self.eeg.eeg_timestamps = [1.0]
        data.main(online=True, max_loops=2)
=======
        data = EegData(classifier, eeg, markers, messenger)
        data.main(online=True, max_loops=3)
>>>>>>> 37c80afc

        # if we didn't crash, sanity check that loops did happen
        self.assertEqual(self.messenger.ping_count, 2)


# Placeholder to make EegData happy
class _MockMarkerSource(MarkerSource):
    name = "MockMarker"
    marker_data = []
    marker_timestamps = []

    def get_markers(self) -> tuple[list, list]:
        return [self.marker_data, self.marker_timestamps]

    def time_correction(self) -> float:
        return 0.0


# Placeholder to make EegData happy
class _MockEegSource(EegSource):
    name = "MockEeg"
    fsample = 0.0
    nchannels = 0
    channel_types = []
    channel_units = []
    channel_labels = []
    eeg_data = []
    eeg_timestamps = []

    def get_samples(self) -> tuple[list, list]:
        return [self.eeg_data, self.eeg_timestamps]

    def time_correction(self) -> float:
        return 0.0


# Count how often these methods are called to check that EegData
# would have sent a message, not checking content.
class _MockMessenger(Messenger):
    ping_count = 0
    marker_received_count = 0
    prediction_count = 0

    def ping(self):
        self.ping_count += 1

    def marker_received(self, marker):
        self.marker_received_count += 1

    def prediction(self, prediction):
        self.prediction_count += 1<|MERGE_RESOLUTION|>--- conflicted
+++ resolved
@@ -11,79 +11,47 @@
 
 
 class TestEegData(unittest.TestCase):
-<<<<<<< HEAD
     def setUp(self) -> None:
         self.classifier = Null_classifier()
         self.eeg = _MockEegSource()
         self.markers = _MockMarkerSource()
         self.messenger = _MockMessenger()
-=======
-    def test_trg_channel_types_changed_to_stim(self):
-        classifier = Null_classifier()
-        eeg = _MockEegSource()
-        markers = _MockMarkerSource()
-
-        eeg.channel_types = ["eeg", "trg", "eeg", "stim"]
-        data = EegData(classifier, eeg, markers)
->>>>>>> 37c80afc
 
     def test_trg_channel_types_changed_to_stim(self):
         self.eeg.channel_types = ["eeg", "trg", "eeg", "stim"]
-        data = EEG_data(self.classifier, self.eeg, self.markers)
+        data = EegData(self.classifier, self.eeg, self.markers)
         self.assertEqual(data.ch_type, ["eeg", "stim", "eeg", "stim"])
 
     def test_dsi7_mods(self):
-<<<<<<< HEAD
         self.eeg.name = "DSI7"
         self.eeg.channel_labels = ["foo"] * 8
         self.eeg.nchannels = 8
-        data = EEG_data(self.classifier, self.eeg, self.markers)
-=======
-        classifier = Null_classifier()
-        eeg = _MockEegSource()
-        markers = _MockMarkerSource()
-
-        eeg.name = "DSI7"
-        eeg.channel_labels = ["foo"] * 8
-        eeg.nchannels = 8
-        data = EegData(classifier, eeg, markers)
->>>>>>> 37c80afc
+        data = EegData(self.classifier, self.eeg, self.markers)
 
         self.assertEqual(data.nchannels, 7)
         self.assertEqual(len(data.channel_labels), 7)
 
     def test_dsi24_mods(self):
-<<<<<<< HEAD
         self.eeg.name = "DSI24"
         self.eeg.channel_labels = ["foo"] * 24
         self.eeg.nchannels = 24
-        data = EEG_data(self.classifier, self.eeg, self.markers)
-=======
-        classifier = Null_classifier()
-        eeg = _MockEegSource()
-        markers = _MockMarkerSource()
-
-        eeg.name = "DSI24"
-        eeg.channel_labels = ["foo"] * 24
-        eeg.nchannels = 24
-        data = EegData(classifier, eeg, markers)
->>>>>>> 37c80afc
+        data = EegData(self.classifier, self.eeg, self.markers)
 
         self.assertEqual(data.nchannels, 23)
         self.assertEqual(len(data.channel_labels), 23)
 
     def test_when_offline_and_no_more_data_then_loop_stops(self):
-        data = EEG_data(self.classifier, self.eeg, self.markers, self.messenger)
+        data = EegData(self.classifier, self.eeg, self.markers, self.messenger)
         data.main(online=False, max_loops=200)
         self.assertEqual(self.messenger.ping_count, 1)
 
     def test_when_online_and_no_more_data_then_loop_continues(self):
-        data = EEG_data(self.classifier, self.eeg, self.markers, self.messenger)
+        data = EegData(self.classifier, self.eeg, self.markers, self.messenger)
         data.main(online=True, max_loops=10)
         self.assertEqual(self.messenger.ping_count, 10)
 
     def test_when_online_and_invalid_markers_then_loop_continues(self):
-        data = EEG_data(self.classifier, self.eeg, self.markers, self.messenger)
+        data = EegData(self.classifier, self.eeg, self.markers, self.messenger)
 
         # provide garbage data (None is invalid, length of data and timestamps doesn't match)
         self.markers.marker_data = None
@@ -94,17 +62,12 @@
         self.assertEqual(self.messenger.ping_count, 2)
 
     def test_when_online_and_invalid_eeg_then_loop_continues(self):
-        data = EEG_data(self.classifier, self.eeg, self.markers, self.messenger)
+        data = EegData(self.classifier, self.eeg, self.markers, self.messenger)
 
-<<<<<<< HEAD
         # provide garbage data (None is invalid, length of data and timestamps doesn't match)
         self.eeg.eeg_data = None
         self.eeg.eeg_timestamps = [1.0]
         data.main(online=True, max_loops=2)
-=======
-        data = EegData(classifier, eeg, markers, messenger)
-        data.main(online=True, max_loops=3)
->>>>>>> 37c80afc
 
         # if we didn't crash, sanity check that loops did happen
         self.assertEqual(self.messenger.ping_count, 2)
