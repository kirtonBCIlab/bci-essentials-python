# Data classes for BCI
# Written by Brian Irvine on 08/06/2021
# Updated by Brian Irvine on 12/01/2021

# This library contains mdoules for the processing of EEG data for BCI applications, supported applications
# are currently P300 ERP and SSVEP, modules are including for running online and offline in an identical fashion

# APPLICATIONS
# 1. Load  offline data
# 2. Stream online data
# 3. Provide options for visualizing BCI data


# LIMITATIONS
# 1. currently will not handle ERP sessions longer that 10000 markers in duration to avoid latency cause my dynamic sizing of numpy ndarrays,
#   this number can be increased by changing the max_windows variable in the ERP_data class

"""
Module for managing BCI data

This module provides data classes for different BCI paradigms. It includes the loading of offline data in xdf format or
the live streaming of LSL data. The loaded/streamed data is added to a buffer such that offline and online processing
pipelines are identical. Data is pre-processed (using the signal_processing module), windowed, and classified (using
the classification module).

Classes:
EEG_data - for processing continuous data in windows of a defined length
ERP_data - for processing P300 or other Event Related Potentials (ERP)
"""

import sys
import pyxdf
import time
import numpy as np
import matplotlib.pyplot as plt

from pylsl import StreamInlet, resolve_byprop, StreamOutlet, StreamInfo, proc_dejitter
from pylsl.pylsl import IRREGULAR_RATE

#from bci_essentials.bci_data_settings import *
from bci_essentials.visuals import *
from bci_essentials.signal_processing import *
from bci_essentials.classification import *

# EEG data
class EEG_data():
    """
    Class that holds, windows, processes, and classifies EEG data
    """
    def __init__(self):
        """
        Howdy
        """
        self.explicit_settings = False
        self.classifier_defined = False
        self.stream_outlet = False
        self.ping_count = 0
        self.ping_interval = 5

    # LOADING DATA
    # Explicit definition of settings, not recommended 
    def edit_settings(self, user_id='0000', nchannels=8, channel_labels=['?','?','?','?','?','?','?','?'], fsample=256, max_size=10000):
        """
        Change the settings for
        """
        self.user_id = user_id                              # user id
        self.nchannels = nchannels                          # number of channels
        self.channel_labels = channel_labels                # EEG electrode placements
        self.fsample = fsample                              # sampling rate
        self.max_size = max_size                            # maximum size of eeg
        self.explicit_settings = True                       # settings are explicit and will not be updated based on headset data


        if(len(channel_labels) != self.nchannels):
            print("Channel locations do not fit number of channels!!!")
            self.channel_labels = ['?'] * self.nchannels

    # Load data from a variety of sources
    # Currently only suports .xdf format
    def load_offline_eeg_data(self, filename, format='xdf', subset=[]):
        """
        Loads offline data from a file

        Currently only supports .xdf
        """
        self.subset = subset

        if(format == 'xdf'):
            print("loading ERP data from {}".format(filename))

            # load from xdf
            data, self.header = pyxdf.load_xdf(filename)

            # get the indexes of data
            for i in range(len(data)):
                namestring = data[i]['info']['name'][0]
                typestring = data[i]['info']['type'][0]
                print(namestring)
                print(typestring)

                if typestring == "EEG":
                    self.eeg_index = i
                if "LSL_Marker_Strings" in typestring:
                    self.marker_index = i
                if "PythonResponse" in namestring:
                    self.response_index = i

            # fill up the marker and eeg buffers with the saved data
            self.marker_data = data[self.marker_index]['time_series']
            self.marker_timestamps = data[self.marker_index]['time_stamps']
            self.eeg_data = data[self.eeg_index]['time_series']
            self.eeg_timestamps = data[self.eeg_index]['time_stamps']

            # Unless explicit settings are desired, get settings from headset
            #if self.explicit_settings == False:
            self.get_info_from_file(data)



        # support for other file types goes here

        # otherwise show an error
        else:
            print("Error: file format not supported")

    # Get metadata saved to the offline data file to fill in headset information
    def get_info_from_file(self, data):
        """
        Get EEG metadata from the stream

        Parameters:
        self    -   bci_data instance
        data    -   data object from the LSL stream

        Returns:
        self    -   bci_data instance

        """

        self.headset_string = data[self.eeg_index]['info']['name'][0]            # headset name in string format
        self.fsample = float(data[self.eeg_index]['info']['nominal_srate'][0])   # sampling rate
        self.nchannels = int(data[self.eeg_index]['info']['channel_count'][0])   # number of channels 
        self.channel_labels = []                                                 # channel labels/locations, 'TRG' means trigger
        try:
            for i in range(self.nchannels):
                self.channel_labels.append(data[self.eeg_index]['info']['desc'][0]['channels'][0]['channel'][i]['label'][0])

        except:
            for i in range(self.nchannels):
                self.channel_labels.append("?")
        print(self.channel_labels)

        # if it is the DSI7 flex, relabel the channels, may want to make this more flexible in the future
        print(self.headset_string)
        if self.headset_string == "DSI7":
            print(self.channel_labels)
            self.channel_labels[self.channel_labels.index('S1')] = 'O1'
            self.channel_labels[self.channel_labels.index('S2')] = 'Pz'
            self.channel_labels[self.channel_labels.index('S3')] = 'O2'

            self.nchannels = 7
            self.channel_labels.pop()

        if self.headset_string == "DSI24":
            
            self.nchannels = 23
            self.channel_labels.pop()

        # if self.headset_string == "EmotivDataStream-EEG":

        #     self.nchannels = 32
        #     self.channel_labels = self.channel_labels[3:-2]

        # if other headsets have quirks, they can be accomodated for here
        print(self.headset_string)
        print(self.channel_labels)

        # If a subset is to be used, define a new nchannels, channel labels, and eeg data
        # if self.subset != []:
        #     print("A subset was defined")
        #     print("Original channels")
        #     print(self.channel_labels)

        #     self.nchannels = len(self.subset)
        #     self.subset_indices = []
        #     for s in self.subset:
        #         self.subset_indices.append(self.channel_labels.index(s))

        #     self.channel_labels = self.subset
        #     print("Subset channels")
        #     print(self.channel_labels)

        #     # Apply the subset to the raw data
        #     self.eeg_data = self.eeg_data[:, self.subset_indices]

        # else:
        #     self.subset_indices = list(range(0,self.nchannels))

        # send channel labels to classifier
        try:
            self.classifier.channel_labels = self.channel_labels
        except:
            print("no classifier defined")

        print(self.headset_string)
        print(self.channel_labels)

    # ONLINE
    # stream data from an online source
    def stream_online_eeg_data(self, timeout=5, max_eeg_samples=1000000, max_marker_samples=100000, eeg_only=False, subset=[]):
        """
        Howdy
        """
        self.subset = subset

        print("printing incoming stream")

        self.subset = subset

        exit_flag = 0

        if eeg_only == False:
            try:
                print("Resolving LSL marker stream... ")
                marker_stream = resolve_byprop('type', 'LSL_Marker_Strings', timeout=timeout)
                self.marker_inlet = StreamInlet(marker_stream[0], processing_flags = 0)
                print("Getting stream info...")
                marker_info = self.marker_inlet.info()
                print("The marker stream's XML meta-data is: ")
                print(marker_info.as_xml())
                
            except Exception as e:
                print("No marker stream currently available")
                exit_flag = 1
            
        # Resolve EEG marker stream
        try: 
            print("Resolving LSL EEG stream... ")
            eeg_stream = resolve_byprop('type', 'EEG', timeout=timeout)
            self.eeg_inlet = StreamInlet(eeg_stream[0], processing_flags = 0)
            print("Getting stream info...")
            eeg_info = self.eeg_inlet.info()
            print("The EEG stream's XML meta-data is: ")
            print(eeg_info.as_xml())
            print(eeg_info)
            #print(eeg_info.created_at)

            # if there are no explicit settings
            if self.explicit_settings == False:
                self.get_info_from_stream()
            
        except Exception as e:
            print("No EEG stream currently available")
            print(e) # print the exception
            exit_flag = 1

        # Exit if one or both streams are unavailable
        if exit_flag == 1:
            print("No streams available, exiting...")
            sys.exit()

        self.marker_data = []
        self.marker_timestamps = []
        self.eeg_data = []
        self.eeg_timestamps = []
        
        self.marker_data = np.array(self.marker_data)
        self.marker_timestamps = np.array(self.marker_timestamps)
        self.eeg_data = np.array(self.eeg_data)
        self.eeg_timestamps = np.array(self.eeg_timestamps)
    
    # Get headset data from stream
    def get_info_from_stream(self):
        """
        Howdy
        """
        # get info obect from stream
        eeg_info = self.eeg_inlet.info()

        self.headset_string = eeg_info.name()            # headset name in string format
        self.fsample = float(eeg_info.nominal_srate())   # sampling rate
        self.nchannels = int(eeg_info.channel_count())   # number of channels 

        # iterate through children of <"channels"> to get the channel labels
        ch = eeg_info.desc().child("channels").child("channel")
        self.channel_labels = []                         # channel labels/locations, 'TRG' means trigger
        print("num channels = ", self.nchannels)
        for i in range(self.nchannels):
            name = ch.child_value("name")
            if name == "":
                name = ch.child_value("label")
            self.channel_labels.append(name)
            # go to next sibling
            ch = ch.next_sibling()

        # if it is the DSI7 flex, relabel the channels, may want to make this more flexible in the future
        if self.headset_string == "DSI7":  #!!!!!!!!!!!!!!!!!!!!!!!!!!!!!!!!!!!!!!!!!!!!!!!!!
            # print(self.channel_labels)
            self.channel_labels[self.channel_labels.index('S1')] = 'O1'
            self.channel_labels[self.channel_labels.index('S2')] = 'Pz'
            self.channel_labels[self.channel_labels.index('S3')] = 'O2'

            self.channel_labels.pop()
            self.nchannels = 7

        if self.headset_string == "DSI24":
            
            self.channel_labels.pop()
            self.nchannels = 23


        # if self.headset_string == "EmotivDataStream-EEG":

        #     self.nchannels = 32
        #     self.channel_labels = self.channel_labels[3:-2] #Accounting for all the extra parts in EmotivFlex


        # If a subset is to be used, define a new nchannels, and channel labels
        if self.subset != []:
            print("A subset was defined")
            print("Original channels")
            print(self.channel_labels)
            self.nchannels = len(self.subset)
            self.subset_indices = []
            for s in self.subset:
                self.subset_indices.append(self.channel_labels.index(s))
            self.channel_labels = self.subset
            print("Subset channels")
            print(self.channel_labels)

        # if other headsets have quirks, they can be accomodated for here

        # If a subset is to be used, define a new nchannels, channel labels, and eeg data
        if self.subset != []:
            print("A subset was defined")
            print("Original channels")
            print(self.channel_labels)

            self.nchannels = len(self.subset)
            self.subset_indices = []
            for s in self.subset:
                self.subset_indices.append(self.channel_labels.index(s))

            self.channel_labels = self.subset
            print("Subset channels")
            print(self.channel_labels)

        else:
            self.subset_indices = list(range(0,self.nchannels))

        # send channel labels to classifier
        try:
            self.classifier.channel_labels = self.channel_labels
        except:
            print("no classifier defined")

        # Print some headset info
        print(self.headset_string)
        print(self.channel_labels)

    # Get new data from stream
    def pull_data_from_stream(self, include_markers=True, include_eeg=True, return_eeg=False):
        """
        Howdy
        """
        # Pull chunks of new data
        if include_markers == True:
            # pull marker chunk
            new_marker_data, new_marker_timestamps = self.marker_inlet.pull_chunk(timeout=0.1)

            # pull marker time correction
            self.marker_time_correction = self.marker_inlet.time_correction()

            # apply time correction
            new_marker_timestamps = [new_marker_timestamps[i] + self.marker_time_correction for i in range(len(new_marker_timestamps))]

            # save the marker data to the data object
            self.marker_data = np.array(list(self.marker_data) + new_marker_data)
            self.marker_timestamps = np.array(list(self.marker_timestamps) + new_marker_timestamps)

        if include_eeg == True:
<<<<<<< HEAD
            new_eeg_data, new_eeg_timestamps = self.eeg_inlet.pull_chunk(timeout=1) # timeout=0.1 orginally - Adam
=======
            new_eeg_data, new_eeg_timestamps = self.eeg_inlet.pull_chunk(timeout=0.1)
            new_eeg_data = np.array(new_eeg_data)
            
            #Handle the case when you are using subsets
            if self.subset!=[]:
                new_eeg_data = new_eeg_data[:, self.subset_indices]   
>>>>>>> 5b209aa4

            # if time is in milliseconds, divide by 1000, works for sampling rates above 10Hz
            try:
                if self.time_units == 'timestamp':
                    new_eeg_timestamps = [(new_eeg_timestamps[i]/1000) for i in range(len(new_eeg_timestamps))]

            # If time units are not defined then define them
            except:
                dif_low = -2 # -2
                dif_high = -1 # -1
                while (new_eeg_timestamps[dif_high] - new_eeg_timestamps[dif_low] == 0):
                    dif_low -= 1
                    dif_high -= 1
                
                if new_eeg_timestamps[dif_high] - new_eeg_timestamps[dif_low] > 0.1:
                    new_eeg_timestamps = [(new_eeg_timestamps[i]/1000) for i in range(len(new_eeg_timestamps))]
                    self.time_units = 'milliseconds'
                else: 
                    self.time_units = 'seconds'

            # apply time correction, this is essential for headsets like neurosity which have their own clock
            self.eeg_time_correction = self.eeg_inlet.time_correction()

            # MAYBE DONT NEED THIS WITH NEW PROC SETTINGS
            new_eeg_timestamps = [new_eeg_timestamps[i] + self.eeg_time_correction for i in range(len(new_eeg_timestamps))]
        
            # save the EEG data to the data object
            try:
                self.eeg_data = np.concatenate((self.eeg_data, new_eeg_data))
            except:
                self.eeg_data = new_eeg_data

            # save the marker data to the data object
            self.eeg_timestamps = np.array(list(self.eeg_timestamps) + new_eeg_timestamps)

        # If the outlet exists send a ping
        if self.stream_outlet == True:
            self.ping_count += 1
            if self.ping_count % self.ping_interval:
                self.outlet.push_sample(["ping"])

        # Return eeg
        if return_eeg == True:
            return new_eeg_timestamps, new_eeg_data

    # SIGNAL PROCESSING
    # Preprocessing goes here (windows are nchannels by nsamples)
    def preprocessing(self, window, option=None, order=5, fc=60, fl=10, fh=50):
        """
        Howdy
        """
        # do nothing
        if option == None:
            new_window = window
            return new_window    

        if option == 'notch':
            new_window = notchfilt(window, self.fsample, Q=30, fc=60)
            return new_window

        if option == 'bandpass':

            new_window = bandpass(window, fl, fh, order, self.fsample)
            return new_window

        # other preprocessing options go here

    # Artefact rejection goes here (windows are nchannels by nsamples)
    def artefact_rejection(self, window, option=None):
        """
        Howdy
        """
        # do nothing
        if option == None:
            new_window = window
            return new_window

        # other preprocessing options go here
    

    # main
    # add pp_low, pp_high, pp_order, subset

    def main(self, 
            buffer=0.01, 
            eeg_start=0, 
            max_channels = 64, 
            max_samples = 2560, 
            max_windows = 1000,
            max_loops=100000, 
            training=True, 
            online=True, 
            train_complete=False, 
            iterative_training = False, 
            live_update = False,
            
            pp_type = "bandpass",   # preprocessing method
            pp_low=1,               # bandpass lower cutoff
            pp_high=40,             # bandpass upper cutoff
            pp_order=5             # bandpass order
            ):

        """
        Howdy
        """
        # Check if there is a classifier defined
        try:
            clf = self.classifier
            self.classifier_defined = True
        except:
            self.classifier_defined = False

        # flag that classifier has not yet been defined, if false it means it will be defined by the marker data

        # if this is the first time this function is being called for a given dataset then run some initialization
        if eeg_start == 0:
            self.window_end_buffer = buffer
            search_index = 0

            # initialize windows and labels
            self.windows = np.zeros((max_windows,max_channels,max_samples))
            self.labels = np.zeros((max_windows))

            # initialize the numbers of markers and windows to zero
            self.marker_count = 0
            self.nwindows = 0

            # initialize loop count
            loops = 0

        # start the main loop, stops after pulling now data, max_loops times
        while loops < max_loops:
            # if offline, then all data is already loaded, no need to iterate
            if online == False:
                loops = max_loops

            # if online, then pull new data with each iteration
            if online == True:
                self.pull_data_from_stream()

                # Create a stream to send markers back to Unity, but only create the stream once
                if self.stream_outlet == False:
                    # define the stream information
                    info = StreamInfo(name='PythonResponse', type='BCI', channel_count=1, nominal_srate=IRREGULAR_RATE, channel_format='string', source_id='pyp30042')
                    #print(info)
                    # create the outlet
                    self.outlet = StreamOutlet(info)
                    
                    # next make an outlet
                    print("the outlet exists")
                    self.stream_outlet = True

                    # Push the data
                    self.outlet.push_sample(["This is the python response stream"])
            
            # check if there is an available marker, if not, break and wait for more data
            while(len(self.marker_timestamps) > self.marker_count):
                loops = 0

                # If the marker contains a single string, not including ',' and begining with a alpha character, then it is an event message
                if len(self.marker_data[self.marker_count][0].split(',')) == 1 and self.marker_data[self.marker_count][0][0].isalpha():
                    # send feedback to unity if there is an available outlet
                    if self.stream_outlet == True:
                        # send feedback for each marker that you receive
                        self.outlet.push_sample(["marker received : {}".format(self.marker_data[self.marker_count][0])])

                    if self.marker_data[self.marker_count][0] == 'Trial Started':
                        print("Trial started")
                        # Note that a marker occured, but do nothing else
                        self.marker_count += 1

                    elif self.marker_data[self.marker_count][0] == 'Trial Ends':
                        print("Trial ended")

                        # If no classifier, then ideally just continue adding to the windows and labels arrays
                        if self.classifier_defined == False:
                            print("NO CLASSIFIER DEFINED")
                            self.marker_count += 1
                            break

                        # Trim the unused ends of numpy arrays
                        self.windows = self.windows[0:self.nwindows, 0:self.nchannels, 0:self.nsamples]
                        self.labels = self.labels[0:self.nwindows]

                        # TRAIN
                        if training == True:
                            self.classifier.add_to_train(self.windows, self.labels)
                            print(self.nwindows, " windows and labels added to training set")

                            # if iterative training is on and active then also make a prediction
                            if iterative_training == True:
                                print("Added current samples to training set, now making a prediction")
                                prediction = self.classifier.predict(self.windows)

                                # Send the prediction to Unity
                                print("{} was selected by the iterative classifier, sending to Unity".format(prediction))
                                # pick a sample to send an wait for a bit
                                
                                # if online, send the packet to Unity
                                if online == True:
                                    print("okay, actually sending now...")
                                    self.outlet.push_sample(["{}".format(prediction)])
                        
                        # PREDICT
                        elif train_complete == True:
                            print("making a prediction based on ", self.nwindows ," windows")

                            if self.nwindows == 0:
                                print("No windows to make a decision")
                                self.marker_count += 1
                                break


                            prediction =  self.classifier.predict(self.windows)

                            # Add online predictions
                            # if iterative_training == True:
                                
                            #     self.online_predictions.append(prediction)


                            print("Recieved prediction from classifier")

                            # Send the prediction to Unity
                            print("{} was selected, sending to Unity".format(prediction))
                            # pick a sample to send an wait for a bit
                            
                            # if online, send the packet to Unity
                            if online == True:
                                print("okay, actually sending now...")
                                self.outlet.push_sample(["{}".format(prediction)])


                        # elif iterativeTraining == True:
                        #     print("Doing iterative training, ")

                        # OH DEAR
                        else:
                            print("No training data and no trained classifier, oh dear...")
                        
                        # Reset windows and labels
                        self.marker_count += 1
                        self.nwindows = 0
                        self.windows = np.zeros((max_windows,max_channels,max_samples))
                        self.labels = np.zeros((max_windows))

                    # If training completed then train the classifier
                    elif self.marker_data[self.marker_count][0] == 'Training Complete' and train_complete == False:
                        if self.classifier_defined == False:
                            print("NO CLASSIFIER DEFINED")
                            self.marker_count += 1
                            break

                        print("Training the classifier")
                        self.classifier.fit()
                        train_complete = True
                        training = False
                        self.marker_count += 1
                        #continue

                        print(self.windows.shape)

                    elif self.marker_data[self.marker_count][0] == 'Update Classifier':
                        print("Updating the classifier")

                        self.classifier.fit()

                        iterative_training = True
                        if online == True:
                            live_update = True

                        self.marker_count += 1

                    else:
                        self.marker_count += 1

                    time.sleep(0.01)
                    loops += 1
                    continue
  
                
                # Get marker info
                marker_info = self.marker_data[self.marker_count][0].split(',')

                self.paradigm_string = marker_info[0]
                self.num_options = int(marker_info[1])
                label = int(marker_info[2])              
                self.window_length = float(marker_info[3])      # window length
                if len(marker_info) > 4:                        # if longer, collect this info and maybe it can be used by the classifier
                    self.meta = []
                    for i in range(4,len(marker_info)):
                        self.meta.__add__([marker_info[i]])

                    # If it is SSVEP then check to make sure the correct freqs are being used
                    if marker_info[0] == "ssvep":
                        for i in range(4,len(marker_info)):
                            if clf.target_freqs[i - 4] != float(marker_info[i]):
                                clf.target_freqs[i - 4] = float(marker_info[i])
                                print("changed ", i-4, "target frequency to", marker_info[i])

                # Check if the whole EEG window corresponding to the marker is available
                end_time_plus_buffer = self.marker_timestamps[self.marker_count] + self.window_length + buffer

                # If we don't have the full window then pull more data, only do this online
                if (self.eeg_timestamps[-1] <= end_time_plus_buffer):
                    if online == True:
                        break
                    if online == False:
                        self.marker_count += 1
                        break

                print(marker_info)

                # send feedback to unity if there is an available outlet
                if self.stream_outlet == True:
                    print("sending feedback to Unity")
                    # send feedback for each marker that you receive
                    self.outlet.push_sample(["marker received : {}".format(self.marker_data[self.marker_count][0])])                

                # Find the start time for the window based on the marker timestamp
                start_time = self.marker_timestamps[self.marker_count]

                # Find the number of samples per window
                self.nsamples = int(self.window_length * self.fsample)

                # set the window timestamps at exactly the sampling frequency
                self.window_timestamps = np.arange(self.nsamples) / self.fsample

                # locate the indices of the window in the eeg data
                for i, s in enumerate(self.eeg_timestamps[search_index:-1]):
                    if s > start_time:
                        start_loc = search_index + i - 1
                        break
                # Get the end location for the window
                end_loc = int(start_loc + self.nsamples + 1)

                # For each channel of the EEG, interpolate to uniform sampling rate
                for c in range(self.nchannels):
                    # First, adjust the EEG timestamps to start from zero
                    eeg_timestamps_adjusted = self.eeg_timestamps[start_loc:end_loc] - self.eeg_timestamps[start_loc]
                    
                    # Second, interpolate to timestamps at a uniform sampling rate
                    channel_data = np.interp(self.window_timestamps, eeg_timestamps_adjusted, self.eeg_data[start_loc:end_loc,c])

                    # Third, sdd to the EEG window
                    self.windows[self.nwindows,c,0:self.nsamples] = channel_data

                # This is where to do preprocessing
                self.windows[self.nwindows,:self.nchannels,:self.nsamples] = self.preprocessing(window=self.windows[self.nwindows,:self.nchannels,:self.nsamples],option=pp_type, order=pp_order, fl=pp_low, fh=pp_high)

                # This is where to do artefact rejection
                self.windows[self.nwindows,:self.nchannels,:self.nsamples] = self.artefact_rejection(window=self.windows[self.nwindows,:self.nchannels,:self.nsamples],option=None)

                
                # Add the label if it exists, otherwise set a flag of -1 to denote that there is no label
                if training == True:
                    self.labels[self.nwindows] = label
                else:
                    self.labels[self.nwindows] = -1


                # TODO: Get this live update going
                if live_update == True:
                    pred = self.classifier.predict(self.windows[self.nwindows, 0:self.nchannels, 0:self.nsamples-1])
                    self.outlet.push_sample(["{}".format(int(pred))])

                # iterate to next window
                self.marker_count += 1
                self.nwindows += 1
                search_index = start_loc

            # Wait a short period of time and then try to pull more data
            time.sleep(0.00001)
            loops += 1

# ERP Data
class ERP_data(EEG_data):
    """
    Howdy
    """
    # Formats the ERP data, call this every time that a new chunk arrives
    def main(self, 
            window_start=0.0, 
            window_end=0.8, 
            eeg_start=0, 
            buffer=0.01, 
            num_selections=9,
            max_windows=10000, 
            max_decisions=500, 
            max_loops=1000000000, 
            training=False, 
            online=False,
            # Preprocessing
            pp_type = "bandpass",   # preprocessing method
            pp_low=1,               # bandpass lower cutoff
            pp_high=40,             # bandpass upper cutoff
            pp_order=5,             # bandpass order

            plot_erp = False
            ):
        """
        Howdy
        """

        unity_train = True
        self.num_options = num_selections

        # plot settings
        self.plot_erp = plot_erp
        if self.plot_erp == True:
            fig1, axs1 = plt.subplots(self.nchannels)
            fig2, axs2 = plt.subplots(self.nchannels)
            non_target_plot = 99


        # iff this is the first time this function is being called for a given dataset
        if eeg_start == 0:
            self.window_size = window_end - window_start
            self.nsamples = int(np.ceil(self.window_size * self.fsample) + 1)
            self.window_end_buffer = buffer
            self.num_options = num_selections
            self.max_windows = max_windows
            self.max_windows_per_option = 20
            self.max_decisions = max_decisions

            self.windows_per_option = np.zeros(self.num_options, dtype=int)

            search_index = 0

            self.window_timestamps = np.arange(self.nsamples) / self.fsample
            
            # initialize the numbers of markers, windows, and decision blocks to zero
            self.marker_count = 0
            self.nwindows = 0
            self.decision_count = 0


            self.training_labels= np.ndarray((self.max_windows), dtype=int)
            self.stim_labels = np.zeros((self.max_windows, self.num_options), dtype=bool)
            self.target_index = np.ndarray((self.max_windows), bool)
            
            # initialize the data structures in numpy arrays
            # ERP window
            self.erp_windows = np.ndarray((self.max_windows, self.nchannels, self.nsamples))
            # ERP decision blocks
            self.windows_per_decision = np.zeros((self.num_options))
            self.decision_blocks = np.ndarray((self.max_decisions, self.num_options, self.nchannels, self.nsamples))
            self.big_decision_blocks = np.ndarray((self.max_decisions, self.num_options, self.max_windows_per_option, self.nchannels, self.nsamples))
            
            # predictions
            self.predictions = np.ndarray((self.max_decisions))

            loops = 0
            train_complete = False 
        
        while loops < max_loops:
            # load data chunk from search start position
            # offline no more data to load
            if online == False:
                loops = max_loops

            # online load data
            if online == True:
                # Time sync if not synced
                
                self.pull_data_from_stream()

                # Create a stream to send markers back to Unity, but only create the stream once
                if self.stream_outlet == False:
                    # define the stream information
                    info = StreamInfo(name='PythonResponse', type='BCI', channel_count=1, nominal_srate=IRREGULAR_RATE, channel_format='string', source_id='pyp30042')
                    #print(info)
                    # create the outlet
                    self.outlet = StreamOutlet(info)
                    
                    # next make an outlet
                    print("the outlet exists")
                    self.stream_outlet = True

                    # Push the data
                    self.outlet.push_sample(["This is the python response stream"])

            # check if there is an available marker, if not, break and wait for more data
            while(len(self.marker_timestamps) > self.marker_count):
                loops = 0
                if len(self.marker_data[self.marker_count][0].split(',')) == 1:
                    # print(self.marker_data[self.marker_count])
                    # if there is a P300 start flag move on
                    # if self.marker_data[self.marker_count][0] == 'P300 SingleFlash Begins' or 'P300 SingleFlash Started':
                    if self.marker_data[self.marker_count][0] == 'P300 SingleFlash Started' or self.marker_data[self.marker_count][0] == 'P300 SingleFlash Begins' or self.marker_data[self.marker_count][0] == 'Trial Started':
                        # Note that a marker occured, but do nothing else
                        print("Trial Started")
                        self.marker_count += 1
                    
                    # If training completed then train the classifier
                    elif self.marker_data[self.marker_count][0] == 'Training Complete' and train_complete == False:

                        if train_complete == False:
                            print("Training the classifier")
                            self.classifier.fit()
                        train_complete = True
                        training = False
                        self.marker_count += 1
                        #continue

                    # if there is a P300 end flag increment the decision_index by one
                    # print(self.marker_data[self.marker_count][0])
                    elif self.marker_data[self.marker_count][0] == 'P300 SingleFlash Ends' or self.marker_data[self.marker_count][0] == 'Trial Ends':
                        if self.plot_erp == True:
                            fig1.show()
                            fig2.show()


                        print(self.marker_data[self.marker_count][0])
                        self.marker_count += 1

                        # ADD IN A CHECK TO MAKE SURE THERE IS SUFFICIENT INFO TO MAKE A DECISION
                        # IF NOT THEN MOVE ON TO THE NEXT ONE
                        if True:
                            # CLASSIFICATION
                            # if the decision block has a label then add to training set
                            #if training == True:
                            #if self.decision_count <= len(self.labels) - 1:
                            if train_complete == False:
                                # ADD to training set
                                if unity_train == True:
                                    print("adding decision block {} to the classifier with label {}".format(self.decision_count, unity_label))
                                    self.classifier.add_to_train(self.decision_blocks[self.decision_count,:,:,:], unity_label)

                                    # plot what was added
                                    #decision_vis(self.decision_blocks[self.decision_count,:,:,:], self.fsample, unity_label, self.channel_labels)
                                else:
                                    print("adding decision block {} to the classifier with label {}".format(self.decision_count, self.labels[self.decision_count]))
                                    self.classifier.add_to_train(self.decision_blocks[self.decision_count,:,:,:], self.labels[self.decision_count])

                                    # if the last of the labelled data was just added
                                    if self.decision_count == len(self.labels) - 1:

                                        # FIT
                                        print("training the classifier")
                                        self.classifier.fit(n_splits=len(self.labels))

                            # else do the predict the label
                            else:
                                # PREDICT

                                # CHANGED THIS
                                prediction = self.classifier.predict_decision_block(decision_block=self.decision_blocks[self.decision_count,0:self.num_options,:,:])                      

                                # Send the prediction to Unity
                                print("{} was selected, sending to Unity".format(prediction))
                                # pick a sample to send an wait for a bit
                                
                                # if online, send the packet to Unity
                                if online == True:
                                    print("okay, actually sending now...")
                                    self.outlet.push_sample(["{}".format(prediction)])
                    
                        # TODO
                        else:
                            print("Insufficient windows to make a decision")
                            self.decision_count -= 1
                            #print(self.windows_per_decision)

                        self.decision_count += 1
                        self.windows_per_decision = np.zeros((self.num_options))

                        # UPDATE THE SEARCH START LOC
                        #continue

                    time.sleep(0.01)
                    loops += 1
                    continue

                # Check if the whole EEG window corresponding to the marker is available
                end_time_plus_buffer = self.marker_timestamps[self.marker_count] + window_end + buffer
                
                if (self.eeg_timestamps[-1] <= end_time_plus_buffer):
                    # UPDATE THE SEARCH START LOC
                    break

                if online == True:
                    self.outlet.push_sample(["python got marker: {}".format(self.marker_data[self.marker_count][0])])

                # If the whole EEG is available then add it to the erp window and the decision block
                
                # Markers are in the format [p300, single (s) or multi (m),num_selections, train_target_index, flash_index_1, flash_index_2, ... ,flash_index_n]

                # Get marker info
                marker_info = self.marker_data[self.marker_count][0].split(',')

                # unity_flash_indexes 
                flash_indices = list()


                for i, info in enumerate(marker_info):
                    if i == 0:
                        bci_string = info
                    elif i == 1:
                        self.flash_type = info
                    elif i == 2:
                        # If there is a different number of options 
                        if self.num_options != int(info):
                            self.num_options = int(info)

                            # Resize on the first marker
                            self.windows_per_decision = np.zeros((self.num_options))
                            self.decision_blocks = np.ndarray((self.max_decisions, self.num_options, self.nchannels, self.nsamples))
                            # self.big_decision_blocks = np.ndarray((self.max_decisions, self.num_options, self.max_windows, self.nchannels, self.nsamples))
                    elif i == 3:
                        unity_label = int(info)
                    elif i >= 4:
                        flash_indices.append(int(info))

                self.windows_per_decision[flash_indices] += 1

                # During training, 
                # should this be repeated for multiple flash indices
                # for flash_index in flash_indices:
                if training == True:
                    # Get target info
                    
                    #current_target = target_order[self.decision_count]
                    if unity_train == True:
                        print(marker_info)
                        current_target = unity_label

                    self.training_labels[self.nwindows] = current_target

                    for fi in flash_indices:
                        self.stim_labels[self.nwindows, fi] = True

                    if current_target in flash_indices:
                        self.target_index[self.nwindows] = True
                    else:
                        self.target_index[self.nwindows] = False

                # Find the start time and end time for the window based on the marker timestamp
                start_time = self.marker_timestamps[self.marker_count] + window_start
                end_time = self.marker_timestamps[self.marker_count] + window_end

                # locate the indices of the window in the eeg data
                for i, s in enumerate(self.eeg_timestamps[search_index:-1]):
                    #print("i,s",i,s)
                    if s > start_time:
                        start_loc = search_index + i - 1
                        # if start_loc < 0:
                        #     start_loc = 0

                        break
                end_loc = start_loc + self.nsamples + 1

                # Adjust windows per option
                self.windows_per_option = np.zeros(self.num_options, dtype=int)

                #print("start loc, end loc ", start_loc, end_loc)
                # linear interpolation and add to numpy array
                for flash_index in flash_indices:
                    for c in range(self.nchannels):
                        eeg_timestamps_adjusted = self.eeg_timestamps[start_loc:end_loc] - self.eeg_timestamps[start_loc]

                        channel_data = np.interp(self.window_timestamps, eeg_timestamps_adjusted, self.eeg_data[start_loc:end_loc,c])

                        if pp_type == "bandpass":
                            channel_data_2 = bandpass(channel_data[np.newaxis,:], pp_low, pp_high, pp_order, self.fsample)
                            channel_data = channel_data_2[0,:]

                        # Add to the instance count
                        self.windows_per_decision[flash_index] += 1

                        if self.plot_erp == True:
                            if flash_index == current_target:
                                axs1[c].plot(range(self.nsamples),channel_data)

                            elif non_target_plot == 99 or non_target_plot == flash_index:
                                axs2[c].plot(range(self.nsamples),channel_data)
                                non_target_plot = flash_index

                        # Does the ensemble avearging
                        self.decision_blocks[self.decision_count, flash_index, c, 0:self.nsamples] += channel_data
                    
                    self.windows_per_option[flash_index] += 1

                # Reset for the next decision


                # iterate to next window
                self.marker_count += 1
                self.nwindows += 1
                search_index = start_loc
                time.sleep(0.000001)

            time.sleep(0.000001)
            loops += 1
            
        # Trim the unused ends of numpy arrays
        if training == True:
            self.training_labels = self.training_labels[0:self.nwindows-1]
            self.target_index = self.target_index[0:self.nwindows-1]

        self.erp_windows = self.erp_windows[0:self.nwindows, 0:self.nchannels, 0:self.nsamples]
        self.target_index = self.target_index[0:self.nwindows]
        self.training_labels = self.training_labels[0:self.nwindows]
        self.stim_labels = self.stim_labels[0:self.nwindows, :]
        self.decision_blocks = self.decision_blocks[0:self.decision_count, 0:self.num_options, 0:self.nchannels, 0:self.nsamples]
        self.big_decision_blocks = self.big_decision_blocks[0:self.decision_count, 0:self.num_options, :, 0:self.nchannels, 0:self.nsamples]
        self.predictions = self.predictions[0:self.decision_count-1]<|MERGE_RESOLUTION|>--- conflicted
+++ resolved
@@ -379,16 +379,13 @@
             self.marker_timestamps = np.array(list(self.marker_timestamps) + new_marker_timestamps)
 
         if include_eeg == True:
-<<<<<<< HEAD
-            new_eeg_data, new_eeg_timestamps = self.eeg_inlet.pull_chunk(timeout=1) # timeout=0.1 orginally - Adam
-=======
             new_eeg_data, new_eeg_timestamps = self.eeg_inlet.pull_chunk(timeout=0.1)
             new_eeg_data = np.array(new_eeg_data)
             
             #Handle the case when you are using subsets
             if self.subset!=[]:
                 new_eeg_data = new_eeg_data[:, self.subset_indices]   
->>>>>>> 5b209aa4
+
 
             # if time is in milliseconds, divide by 1000, works for sampling rates above 10Hz
             try:
