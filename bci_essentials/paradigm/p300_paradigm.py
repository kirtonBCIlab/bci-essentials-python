import numpy as np

from .paradigm import Paradigm


class P300Paradigm(Paradigm):
    """
    P300 paradigm.
    """

    def __init__(
        self,
        filters=[1, 15],
        iterative_training=False,
        epoch_start=0,
        epoch_end=0.6,
        buffer_time=0.01,
    ):
        """
        Parameters
        ----------
        filters : list of floats, *optional*
            Filter bands.
            - Default is `[1, 15]`.
        iterative_training : bool, *optional*
            Flag to indicate if the classifier will be updated iteratively.
            - Default is `False`.
        epoch_start : float, *optional*
            The start of the epoch relative to flash onset in seconds.
            - Default is `0`.
        epoch_end : float, *optional*
            The end of the epoch relative to flash onset in seconds.
            - Default is `0.6`.
        buffer_time : float, *optional*
            Defines the time in seconds after an epoch for which we require EEG data to ensure that all EEG is present in that epoch.
            - Default is `0.01`.
        """

        super().__init__(filters)

        self.iterative_training = iterative_training

        # The P300 paradigm needs epochs from each object in order to decide which object was selected
        # therefore we need to classify each trial
        self.classify_each_trial = True
        self.classify_each_epoch = False

        # This paradigm uses ensemble averaging to increase the signal to nosie ratio and will average
        # over all epochs for each object by default
        self.ensemble_average = True

        self.epoch_start = epoch_start
        self.epoch_end = epoch_end

        self.buffer_time = buffer_time

    def get_eeg_start_and_end_times(self, markers, timestamps):
        """
        Get the start and end times of the EEG data based on the markers.

        Parameters
        ----------
        markers : list of str
            List of markers.
        timestamps : list of float
            List of timestamps.

        Returns
        -------
        float
            Start time.
        float
            End time.
        """
        start_time = timestamps[0] + self.epoch_start - self.buffer_time

        end_time = timestamps[-1] + self.epoch_end + self.buffer_time

        return start_time, end_time

    def process_markers(self, markers, marker_timestamps, eeg, eeg_timestamps, fsample):
        """
        This takes in the markers and EEG data and processes them into epochs according to the P300 paradigm.

        Parameters
        ----------
        markers : list of str
            List of markers.
        marker_timestamps : list of float
            List of timestamps.
        eeg : np.array
            EEG data. Shape is (n_channels, n_samples).
        eeg_timestamps : np.array
            EEG timestamps. Shape is (n_samples).
        fsample : float
            Sampling frequency.

        Returns
        -------
        np.array
            Processed EEG data. Shape is (n_epochs, n_channels, n_samples).
        np.array
            Labels. Shape is (n_epochs).
        """

        n_channels, _ = eeg.shape
        num_objects = int(markers[0].split(",")[2])
<<<<<<< HEAD

=======
>>>>>>> 7394103d
        train_target = int(markers[0].split(",")[3])
        y = np.zeros(num_objects, dtype=int)
        if train_target != -1:
            y[train_target] = 1
        if train_target is -1:  # Set all values of y to -1
            y = np.full(num_objects, -1)

        flash_counts = np.zeros(num_objects)

        # X = np.zeros((num_objects, n_channels, len(epoch_time)))

        # Do ensemble averaging so that we return a single epoch for each object

        for i, marker in enumerate(markers):
            marker = marker.split(",")
            flash_indices = [int(x) for x in marker[4:]]

            n_channels, _ = eeg.shape

            marker_timestamp = marker_timestamps[i]

            # Subtract the marker timestamp from the EEG timestamps so that 0 becomes the marker onset
            marker_eeg_timestamps = eeg_timestamps - marker_timestamp

            # Create the epoch time vector
            epoch_time = np.arange(self.epoch_start, self.epoch_end, 1 / fsample)

            epoch_X = np.zeros((1, n_channels, len(epoch_time)))

            # Initialize object_epochs if this is the first epoch
            if i == 0:
                object_epochs = [
                    np.zeros((num_objects, n_channels, len(epoch_time)))
                ] * num_objects

            # Interpolate the EEG data to the epoch time vector for each channel
            for c in range(n_channels):
                epoch_X[0, c, :] = np.interp(
                    epoch_time, marker_eeg_timestamps, eeg[c, :]
                )

            epoch_X[0, :, :] = super()._preprocess(
                epoch_X[0, :, :], fsample, self.lowcut, self.highcut
            )

            # For each flash index in the marker
            for flash_index in flash_indices:
                if flash_counts[flash_index] == 0:
                    object_epochs[flash_index] = epoch_X
                    flash_counts[flash_index] += 1
                else:
                    object_epochs[flash_index] = np.concatenate(
                        (object_epochs[flash_index], epoch_X), axis=0
                    )
                    flash_counts[flash_index] += 1

        # Average all epochs for each object
        object_epochs_mean = [np.zeros((n_channels, len(epoch_time)))] * num_objects
        for i in range(num_objects):
            object_epochs_mean[i] = np.mean(object_epochs[i], axis=0)

        X = np.zeros((num_objects, n_channels, len(epoch_time)))
        for i in range(num_objects):
            X[i, :, :] = object_epochs_mean[i]
        # # object_epochs_mean = np.mean(object_epochs, axis=1)
        # X = object_epochs_mean

        return X, y

    # TODO: Implement this
    def check_compatibility(self):
        pass<|MERGE_RESOLUTION|>--- conflicted
+++ resolved
@@ -105,10 +105,6 @@
 
         n_channels, _ = eeg.shape
         num_objects = int(markers[0].split(",")[2])
-<<<<<<< HEAD
-
-=======
->>>>>>> 7394103d
         train_target = int(markers[0].split(",")[3])
         y = np.zeros(num_objects, dtype=int)
         if train_target != -1:
