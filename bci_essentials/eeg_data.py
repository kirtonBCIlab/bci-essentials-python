"""Module for managing BCI data.

This module provides data classes for different BCI paradigms.

It includes the loading of offline data in `xdf` format
or the live streaming of LSL data.

The loaded/streamed data is added to a buffer such that offline and
online processing pipelines are identical.

Data is pre-processed (using the `signal_processing` module), windowed,
and classified (using one of the `classification` sub-modules).

Classes
-------
- `EEG_data` : For processing continuous data in windows of a defined
length.

"""

import time
import numpy as np

from pylsl import StreamOutlet, StreamInfo
from pylsl.pylsl import IRREGULAR_RATE

from .signal_processing import notch, bandpass
from .classification.generic_classifier import Generic_classifier
from .sources.sources import EegSource, MarkerSource


# EEG data
class EEG_data:
    """
    Class that holds, windows, processes, and classifies EEG data.
    This class is used for processing of continuous EEG data in windows of a defined length.
    """

    def __init__(
        self,
        classifier: Generic_classifier,
        eeg_source: EegSource,
        marker_source: MarkerSource | None = None,
        subset: list[str] = [],
    ):
        """Initializes `EEG_data` class.

        Parameters
        ----------
        classifier : Generic_classifier
            The classifier used by EEG_data.
        eeg_source : EegSource
            Source of EEG data and timestamps, this could be from a file or headset via LSL, etc.
        marker_source : EegSource
            Source of Marker/Control data and timestamps, this could be from a file or unity via
            LSL, etc.  The default value is None.
        subset : list of `int`, *optional*
            The list of EEG channel names to process, default is `[]`, meaning all channels.
        """

        # Check the types of incoming dependencies
        assert isinstance(classifier, Generic_classifier), "classifier type error"
        assert isinstance(eeg_source, EegSource), "eeg_source type error"
        assert isinstance(
            marker_source, MarkerSource | None
        ), "marker_source type error"

        self._classifier = classifier
        self.__eeg_source = eeg_source
        self.__marker_source = marker_source
        self.__subset = subset

        self.headset_string = self.__eeg_source.name
        self.fsample = self.__eeg_source.fsample
        self.nchannels = self.__eeg_source.nchannels
        self.ch_type = self.__eeg_source.channel_types
        self.ch_units = self.__eeg_source.channel_units
        self.channel_labels = self.__eeg_source.channel_labels

        # Switch any trigger channels to stim, this is for mne/bids export (?)
        self.ch_type = [type.replace("trg", "stim") for type in self.ch_type]

        # if it is the DSI7 flex, relabel the channels, may want to make this more flexible in the future
        if self.headset_string == "DSI7":
            self.channel_labels.pop()
            self.nchannels = 7

        if self.headset_string == "DSI24":
            self.channel_labels.pop()
            self.nchannels = 23

        # If a subset is to be used, define a new nchannels, channel labels, and eeg data
        if self.__subset != []:
            print("A subset was defined")
            print("Original channels")
            print(self.channel_labels)

            self.nchannels = len(self.__subset)
            self.subset_indices = []
            for s in self.__subset:
                self.subset_indices.append(self.channel_labels.index(s))

            self.channel_labels = self.__subset
            print("Subset channels")
            print(self.channel_labels)

        else:
            self.subset_indices = list(range(0, self.nchannels))

        self._classifier.channel_labels = self.channel_labels

        print(self.headset_string)
        print(self.channel_labels)

        # Initialize data and timestamp arrays so they exist, will fill up later
        self.marker_data = np.array([])
        self.marker_timestamps = np.array([])
        self.eeg_data = np.array([])
        self.eeg_timestamps = np.array([])

        self.stream_outlet = False
        self.ping_count = 0
        self.ping_interval = 5
        self.nsamples = 0

    def edit_settings(
        self,
        user_id="0000",
        nchannels=8,
        channel_labels=["?", "?", "?", "?", "?", "?", "?", "?"],
        fsample=256,
        max_size=10000,
    ):
        """Override settings obtained from eeg_source on init

        Parameters
        ----------
        user_id : str, *optional*
            The user ID.
            - Default is `"0000"`.
        nchannels : int, *optional*
            The number of channels.
            - Default is `8`.
        channel_labels : list of `str`, *optional*
            The channel labels.
            - Default is `["?", "?", "?", "?", "?", "?", "?", "?"]`.
        fsample : int, *optional*
            The sampling rate.
            - Default is `256`.
        max_size : int, *optional*
            Description of parameter `max_size`.
            - Default is `10000`.

        Returns
        -------
        `None`

        """
        self.user_id = user_id  # user id
        self.nchannels = nchannels  # number of channels
        self.channel_labels = channel_labels  # EEG electrode placements
        self.fsample = fsample  # sampling rate
        self.max_size = max_size  # maximum size of eeg

        if len(channel_labels) != self.nchannels:
            print("Channel locations do not fit number of channels!!!")
            self.channel_labels = ["?"] * self.nchannels

    # Get new data from source, whatever it is
    def _pull_data_from_source(self):
        """Get pull data from EEG and optionally, the marker source.

        This method will fill up the marker_data, eeg_data and corresponding timestamp arrays.
        """
<<<<<<< HEAD
        self.subset = subset

        if format == "xdf":
            if print_output:
                print("loading ERP data from {}".format(filename))

            # load from xdf
            data, self.header = pyxdf.load_xdf(filename)

            # get the indexes of data
            for i in range(len(data)):
                namestring = data[i]["info"]["name"][0]
                typestring = data[i]["info"]["type"][0]
                if print_output:
                    print(namestring)
                    print(typestring)

                if typestring == "EEG":
                    self.eeg_index = i
                if "LSL_Marker_Strings" in typestring:
                    self.marker_index = i
                if "PythonResponse" in namestring:
                    self.response_index = i

            # fill up the marker and eeg buffers with the saved data
            try:
                self.marker_data = data[self.marker_index]["time_series"]
                self.marker_timestamps = data[self.marker_index]["time_stamps"]
            except Exception:
                print("Marker data not available")

            try:
                self.eeg_data = data[self.eeg_index]["time_series"]
                self.eeg_timestamps = data[self.eeg_index]["time_stamps"]
            except Exception:
                print("EEG data not available")

            try:
                self.response_data = data[self.response_index]["time_series"]
                self.response_timestamps = data[self.response_index]["time_stamps"]
            except Exception:
                print("Response data not available")

            # Unless explicit settings are desired, get settings from headset
            # if self.explicit_settings is False:
            self.__get_info_from_file(data, print_output)

        # support for other file types goes here

        # otherwise show an error
        else:
            print("Error: file format not supported")

    # Get metadata saved to the offline data file to fill in headset information
    def __get_info_from_file(self, data, print_output=True):
        """Get EEG metadata from the stream.

        Parameters
        ----------
        data : pylsl.StreamInlet - need to verify
            Data object from the LSL stream.
        print_output : bool, *optional*
            Output is printed if `True`.
            - Default is `True`.

        Returns:
        `None`
            `self` is updated.

        """

        self.headset_string = data[self.eeg_index]["info"]["name"][
            0
        ]  # headset name in string format
        self.fsample = float(
            data[self.eeg_index]["info"]["nominal_srate"][0]
        )  # sampling rate
        self.nchannels = int(
            data[self.eeg_index]["info"]["channel_count"][0]
        )  # number of channels

        # get chtypes, chunits
        self.ch_type = []
        self.ch_units = []
        for i in range(self.nchannels):
            # type
            ch_type = data[self.eeg_index]["info"]["desc"][0]["channels"][0]["channel"][
                i
            ]["type"][0]
            # send to lower case letters for mne
            ch_type = ch_type.lower()
            # save trigger channel as stim
            if ch_type == "trg":
                ch_type = "stim"
            # add to list
            self.ch_type.append(ch_type)

            # units
            ch_units = data[self.eeg_index]["info"]["desc"][0]["channels"][0][
                "channel"
            ][i]["unit"][0]
            self.ch_units.append(ch_units)

        self.channel_labels = []  # channel labels/locations, 'TRG' means trigger
        try:
            for i in range(self.nchannels):
                self.channel_labels.append(
                    data[self.eeg_index]["info"]["desc"][0]["channels"][0]["channel"][
                        i
                    ]["label"][0]
                )

        except Exception:
            for i in range(self.nchannels):
                self.channel_labels.append("?")

        if print_output:
            print(self.channel_labels)

        # if it is the DSI7 flex, relabel the channels, may want to make this more flexible in the future
        if print_output:
            print(self.headset_string)
        if self.headset_string == "DSI7":
            if print_output:
                print(self.channel_labels)
            # self.channel_labels[self.channel_labels.index('S1')] = 'O1'
            # self.channel_labels[self.channel_labels.index('S2')] = 'Pz'
            # self.channel_labels[self.channel_labels.index('S3')] = 'O2'

            self.nchannels = 7
            self.channel_labels.pop()

        if self.headset_string == "DSI24":
            self.nchannels = 23
            self.channel_labels.pop()

        # if self.headset_string == "EmotivDataStream-EEG":

        #     self.nchannels = 32
        #     self.channel_labels = self.channel_labels[3:-2]

        # if other headsets have quirks, they can be accomodated for here

        # If a subset is to be used, define a new nchannels, channel labels, and eeg data
        if self.subset != []:
            if print_output:
                print("A subset was defined")
                print("Original channels")
                print(self.channel_labels)

            self.nchannels = len(self.subset)
            self.subset_indices = []
            for s in self.subset:
                self.subset_indices.append(self.channel_labels.index(s))

            self.channel_labels = self.subset
            if print_output:
                print("Subset channels")
                print(self.channel_labels)

            # Apply the subset to the raw data
            self.eeg_data = self.eeg_data[:, self.subset_indices]

        else:
            self.subset_indices = list(range(0, self.nchannels))

        # send channel labels to classifier
        try:
            self._classifier.channel_labels = self.channel_labels
        except Exception:
            if print_output:
                print("no classifier defined")

        if print_output:
            print(self.headset_string)
            print(self.channel_labels)

    # ONLINE
    # stream data from an online source
    def stream_online_eeg_data(
        self,
        timeout=5,
        max_eeg_samples=1000000,
        max_marker_samples=100000,
        eeg_only=False,
        subset=[],
    ):
        """Stream data from an online source.

        Parameters
        ----------
        timeout : int, *optional*
            Description of parameter `timeout`.
            Default is `5`.
        max_eeg_samples : int, *optional*
            Description of parameter `max_eeg_samples`.
            - Default is `1000000`.
        max_marker_samples : int, *optional*
            Description of parameter `max_marker_samples`.
            - Default is `100000`.
        eeg_only : bool, *optional*
            Description of parameter `eeg_only`.
            - Default is `False`.
        subset : list of `int`, *optional*
            Description of parameter `subset`.
            - Default is `[]`.

        Returns
        -------
        `None`
            `self` is updated.

        """
        self.subset = subset

        print("printing incoming stream")

        # Unclear, but this is set twice...going to comment this out.
        # self.subset = subset

        wait_for_markers_flag = True
        wait_for_eeg_flag = True

        while wait_for_markers_flag is True or wait_for_eeg_flag is True:
            if eeg_only is True:
                wait_for_markers_flag = False

            if wait_for_markers_flag is True:
                # Try to resolve LSL marker stream
                try:
                    print("Resolving LSL marker stream... ")
                    marker_stream = resolve_byprop(
                        "type", "LSL_Marker_Strings", timeout=timeout
                    )
                    self.marker_inlet = StreamInlet(
                        marker_stream[0], processing_flags=0
                    )
                    print("Getting stream info...")
                    marker_info = self.marker_inlet.info()
                    print("The marker stream's XML meta-data is: ")
                    print(marker_info.as_xml())

                    wait_for_markers_flag = False

                except Exception:
                    print("No marker stream currently available")
                    wait_for_markers_flag = True

            if wait_for_eeg_flag is True:
                # Try to resolve EEG marker stream
                try:
                    print("Resolving LSL EEG stream... ")
                    eeg_stream = resolve_byprop("type", "EEG", timeout=timeout)
                    # We may want to explore better the properties of the stream inlet call. For refrence see here: https://github.com/labstreaminglayer/pylsl/blob/master/pylsl/pylsl.py
                    self.eeg_inlet = StreamInlet(eeg_stream[0], processing_flags=0)
                    print("Getting stream info...")
                    eeg_info = self.eeg_inlet.info()
                    print("The EEG stream's XML meta-data is: ")
                    print(eeg_info.as_xml())
                    print(eeg_info)
                    # print(eeg_info.created_at)

                    # if there are no explicit settings
                    if self.explicit_settings is False:
                        self.__get_info_from_stream()

                    wait_for_eeg_flag = False

                except Exception as e:
                    print("No EEG stream currently available")
                    print(e)  # print the exception
                    wait_for_eeg_flag = True

            # Exit if one or both streams are unavailable
            if wait_for_markers_flag is True or wait_for_eeg_flag is True:
                if wait_for_markers_flag is True:
                    print("Waiting for marker stream")
                if wait_for_eeg_flag is True:
                    print("Waiting for EEG stream")

                print("Waiting 5 seconds for streams to become available...")
                print("Press Ctrl-C to exit")
                time.sleep(5)

        self.marker_data = []
        self.marker_timestamps = []
        self.eeg_data = []
        self.eeg_timestamps = []

        self.marker_data = np.array(self.marker_data)
        self.marker_timestamps = np.array(self.marker_timestamps)
        self.eeg_data = np.array(self.eeg_data)
        self.eeg_timestamps = np.array(self.eeg_timestamps)

    # Get headset data from stream
    def __get_info_from_stream(self):
        """Get headset data from stream.

        Returns
        -------
        `None`
            `self` is updated.
        """
        # get info obect from stream
        eeg_info = self.eeg_inlet.info()

        self.headset_string = eeg_info.name()  # headset name in string format
        self.fsample = float(eeg_info.nominal_srate())  # sampling rate
        self.nchannels = int(eeg_info.channel_count())  # number of channels

        # get online channel types and units

        # iterate through children of <"channels"> to get the channel labels
        ch = eeg_info.desc().child("channels").child("channel")
        self.channel_labels = []  # channel labels/locations, 'TRG' means trigger
        print("num channels = ", self.nchannels)
        for i in range(self.nchannels):
            name = ch.child_value("name")
            if name == "":
                name = ch.child_value("label")
            self.channel_labels.append(name)
            # go to next sibling
            ch = ch.next_sibling()

        # if it is the DSI7 flex, relabel the channels, may want to make this more flexible in the future
        if self.headset_string == "DSI7":
            # !!!!!!!!!!!!!!!!!!!!!!!!!!!!!!!!!!!!!!!!!!!!!!!!!
            # print(self.channel_labels)
            # self.channel_labels[self.channel_labels.index('S1')] = 'O1'
            # self.channel_labels[self.channel_labels.index('S2')] = 'Pz'
            # self.channel_labels[self.channel_labels.index('S3')] = 'O2'

            self.channel_labels.pop()
            self.nchannels = 7

        if self.headset_string == "DSI24":
            self.channel_labels.pop()
            self.nchannels = 23

        # if self.headset_string == "EmotivDataStream-EEG":

        #     self.nchannels = 32
        #     self.channel_labels = self.channel_labels[3:-2] #Accounting for all the extra parts in EmotivFlex

        # if other headsets have quirks, they can be accomodated for here

        # If a subset is to be used, define a new nchannels, channel labels, and eeg data
        if self.subset != []:
            print("A subset was defined")
            print("Original channels")
            print(self.channel_labels)

            self.nchannels = len(self.subset)
            self.subset_indices = []
            for s in self.subset:
                self.subset_indices.append(self.channel_labels.index(s))

            self.channel_labels = self.subset
            print("Subset channels")
            print(self.channel_labels)

        else:
            print("No subset was defined. Using all channels")
            self.subset_indices = list(range(0, self.nchannels))

        # send channel labels to classifier
        try:
            self._classifier.channel_labels = self.channel_labels
        except Exception:
            print("no classifier defined")

        # Print some headset info
        print(self.headset_string)
        print(self.channel_labels)

    # Get new data from stream
    def _pull_data_from_stream(
        self, include_markers=True, include_eeg=True, return_eeg=False
    ):
        """Get new data from stream.

        Parameters
        ----------
        include_markers : bool, *optional*
            Whether to include marker data in the pull.
            - Default is `True`.
        include_eeg : bool, *optional*
            Whether to include EEG data in the pull.
            - Default is `True`.
        return_eeg : bool, *optional*
            Whether to return EEG data.
            - Default is `False`.

        Returns
        -------
        new_eeg_timestamps : list of `float`
            Timestamps of new EEG data.
            Only returns if `return_eeg` is `True`.
        new_eeg_data : pylsl.StreamInlet - need to verify
            Data object from the LSL stream.
            Only returns if `return_eeg` is `True`.

        """
        # Pull chunks of new data
        if include_markers:
            # pull marker chunk
            new_marker_data, new_marker_timestamps = self.marker_inlet.pull_chunk(
                timeout=0.1
            )

            # pull marker time correction
            self.marker_time_correction = self.marker_inlet.time_correction()
=======
        # pull from marker source if present
        if self.__marker_source is not None:
            new_marker_data, new_marker_timestamps = self.__marker_source.get_markers()
            self.marker_time_correction = self.__marker_source.time_correction()
>>>>>>> f18b017a

            # apply time correction
            new_marker_timestamps = [
                new_marker_timestamps[i] + self.marker_time_correction
                for i in range(len(new_marker_timestamps))
            ]

            # save the marker data to the data object
            self.marker_data = np.array(list(self.marker_data) + new_marker_data)
            self.marker_timestamps = np.array(
                list(self.marker_timestamps) + new_marker_timestamps
            )

<<<<<<< HEAD
        if include_eeg:
            # Add a try exception around pulling the chunks
            new_eeg_data, new_eeg_timestamps = self.eeg_inlet.pull_chunk(timeout=0.1)

            # Make sure the new_eeg_data is not None, due to the dest_obj in pull_chunk being assigned somewhere?
            if new_eeg_data is None:
                raise ValueError(
                    "Got a `None` value back from pull chunk! Something went wrong, returning"
                )
            # Interrogate the pulled chunk for quality to make sure that it's size makes sense and is not null.
            # This should be done later with a python data structure.
            # Check to see if any nan vals are present
            nanValsPresent = np.isnan(np.dot(new_eeg_data, new_eeg_data))
            if nanValsPresent:
                raise ValueError(
                    "Seems that there are null values in the EEG chunk pulled. Returning"
                )

            # Convert into a numpy array
            new_eeg_data = np.array(new_eeg_data)

            # Handle the case when you are using subsets - seemingly always have a subset.
            if self.subset != []:
                # add try/except phrase around pulling the subset in the chance that something is wrong.
                # The bug is around the array size being 1-dimensional but us accessing 2 dimensions.
                new_eeg_data = new_eeg_data[:, self.subset_indices]

            # if time is in milliseconds, divide by 1000, works for sampling rates above 10Hz
            try:
                if self.time_units == "milliseconds":
                    new_eeg_timestamps = [
                        (new_eeg_timestamps[i] / 1000)
                        for i in range(len(new_eeg_timestamps))
                    ]

            # If time units are not defined then define them
            except Exception:
                dif_low = -2
                dif_high = -1
                while new_eeg_timestamps[dif_high] - new_eeg_timestamps[dif_low] == 0:
                    dif_low -= 1
                    dif_high -= 1

                if new_eeg_timestamps[dif_high] - new_eeg_timestamps[dif_low] > 0.1:
                    new_eeg_timestamps = [
                        (new_eeg_timestamps[i] / 1000)
                        for i in range(len(new_eeg_timestamps))
                    ]
                    self.time_units = "milliseconds"
                else:
                    self.time_units = "seconds"

            # apply time correction, this is essential for headsets like neurosity which have their own clock
            self.eeg_time_correction = self.eeg_inlet.time_correction()

            # MAYBE DONT NEED THIS WITH NEW PROC SETTINGS
            new_eeg_timestamps = [
                new_eeg_timestamps[i] + self.eeg_time_correction
                for i in range(len(new_eeg_timestamps))
            ]
=======
        # pull from EEG source
        new_eeg_data, new_eeg_timestamps = self.__eeg_source.get_samples()
        new_eeg_data = np.array(new_eeg_data)
>>>>>>> f18b017a

        # Handle the case when you are using subsets
        if self.__subset != []:
            new_eeg_data = new_eeg_data[:, self.subset_indices]

        # if time is in milliseconds, divide by 1000, works for sampling rates above 10Hz
        try:
            if self.time_units == "milliseconds":
                new_eeg_timestamps = [
                    (new_eeg_timestamps[i] / 1000)
                    for i in range(len(new_eeg_timestamps))
                ]

        # If time units are not defined then define them
        except Exception:
            dif_low = -2
            dif_high = -1
            while new_eeg_timestamps[dif_high] - new_eeg_timestamps[dif_low] == 0:
                dif_low -= 1
                dif_high -= 1

            if new_eeg_timestamps[dif_high] - new_eeg_timestamps[dif_low] > 0.1:
                new_eeg_timestamps = [
                    (new_eeg_timestamps[i] / 1000)
                    for i in range(len(new_eeg_timestamps))
                ]
                self.time_units = "milliseconds"
            else:
                self.time_units = "seconds"

        # apply time correction, this is essential for headsets like neurosity which have their own clock
        self.eeg_time_correction = self.__eeg_source.time_correction()

        # MAYBE DONT NEED THIS WITH NEW PROC SETTINGS
        new_eeg_timestamps = [
            new_eeg_timestamps[i] + self.eeg_time_correction
            for i in range(len(new_eeg_timestamps))
        ]

        # save the EEG data to the data object
        try:
            self.eeg_data = np.concatenate((self.eeg_data, new_eeg_data))
        except Exception:
            self.eeg_data = new_eeg_data

        # save the marker data to the data object
        self.eeg_timestamps = np.array(list(self.eeg_timestamps) + new_eeg_timestamps)

        # If the outlet exists send a ping
        if self.stream_outlet:
            self.ping_count += 1
            if self.ping_count % self.ping_interval:
                self.outlet.push_sample(["ping"])

    def save_data(self, directory_name):
        """Save the data from different stages.

        Creates a directory with x files. Includes raw EEG, markers,
        processed EEG, features.

        **NOT IMPLEMENTED YET**

        Parameters
        ----------
        directory_name : str
            Name of the directory to save the data to.

        Returns
        -------
        data_pickle : pickle
            Saves the data as a pickle file. Includes raw EEG, markers,
            processed EEG, features.

        """

    def mne_export_as_raw(self):
        """MNE export EEG as RawArray.

        Exports the EEG data as a MNE RawArray object.

        **Requires MNE**

        Returns
        -------
        raw_array : mne.io.RawArray
            MNE RawArray object.

        """
        print("mne_export_as_raw has not been implemented yet")
        # Check for mne
        try:
            import mne
        except Exception:
            print("Could not import mne, you may have to install (pip install mne)")

        # create info from metadata
        info = mne.create_info(
            ch_names=self.channel_labels, sfreq=self.fsample, ch_types="eeg"
        )

        # create the MNE epochs, pass in the raw

        # make sure that units match
        raw_data = self.eeg_data.transpose()
        raw_array = mne.io.RawArray(data=raw_data, info=info)

        # change the last column of epochs array events to be the class labels
        # raw_array.events[:, -1] = self.labels

        return raw_array

    def mne_export_as_epochs(self):
        """MNE export EEG as EpochsArray.

        Exports the EEG data as a MNE EpochsArray object.

        **Requires MNE**

        Returns
        -------
        epochs_array : mne.EpochsArray
            MNE EpochsArray object.

        """
        # Check for mne
        try:
            import mne
        except Exception:
            print("Could not import mne, you may have to install (pip install mne)")

        # create info from metadata
        info = mne.create_info(
            ch_names=self.channel_labels, sfreq=self.fsample, ch_types=self.ch_type
        )

        # create the MNE epochs, pass in the raw

        # make sure that units match
        epoch_data = self.raw_eeg_windows.copy()
        for i, u in enumerate(self.ch_units):
            if u == "microvolts":
                # convert to volts
                epoch_data[:, i, :] = epoch_data[:, i, :] / 1000000

        epochs_array = mne.EpochsArray(data=epoch_data, info=info)

        # change the last column of epochs array events to be the class labels
        epochs_array.events[:, -1] = self.labels

        return epochs_array

    def mne_export_resting_state_as_raw(self):
        """MNE export resting state EEG as RawArray.

        Exports the resting state EEG data as a MNE RawArray object.

        **Requires MNE**

        Returns
        -------
        raw_array : mne.io.RawArray
            MNE RawArray object.

        """
        print("mne_export_as_raw has not been implemented yet")
        # Check for mne
        try:
            import mne
        except Exception:
            print("Could not import mne, you may have to install (pip install mne)")

        # create info from metadata
        info = mne.create_info(
            ch_names=self.channel_labels, sfreq=self.fsample, ch_types="eeg"
        )

        try:
            # create the MNE epochs, pass in the raw

            # make sure that units match
            raw_data = self.rest_windows[0, :, :]
            raw_array = mne.io.RawArray(data=raw_data, info=info)

            # change the last column of epochs array events to be the class labels
            # raw_array.events[:, -1] = self.labels

        except Exception:
            # could not find resting state data, sending the whole collection instead
            print(
                "NO PROPER RESTING STATE DATA FOUND, SENDING ALL OF THE EEG DATA INSTEAD"
            )
            raw_data = self.eeg_data.transpose()
            raw_array = mne.io.RawArray(data=raw_data, info=info)

        return raw_array

    # SIGNAL PROCESSING
    # Preprocessing goes here (windows are nchannels by nsamples)
    def _preprocessing(self, window, option=None, order=5, fc=60, fl=10, fh=50):
        """Signal preprocessing.

        Preprocesses the signal using one of the methods from the
        `signal_processing.py` module.

        Parameters
        ----------
        window : numpy.ndarray
            Window of EEG data.
            2D array containing data with `float` type.

            shape = (`N_channels`,`N_samples`)
        option : str, *optional*
            Preprocessing option. Options include:
            - `"notch"` : Notch filter
            - `"bandpass"` : Bandpass filter
            - Default is `None`.
        order : int, *optional*
            Order of the Bandpass filter.
            - Default is `5`.
        fc : int, *optional*
            Frequency of the notch filter.
            - Default is `60`.
        fl : int, *optional*
            Lower corner frequency of the bandpass filter.
            - Default is `10`.
        fh : int, *optional*
            Upper corner frequency of the bandpass filter.
            - Default is `50`.

        Returns
        -------
        new_window : numpy.ndarray
            Preprocessed window of EEG data.
            2D array containing data with `float` type.

            shape = (`N_channels`,`N_samples`)

        """
        # do nothing
        if option is None:
            new_window = window
            return new_window

        if option == "notch":
            new_window = notch(window, fc=60, Q=30, fsample=self.fsample)
            return new_window

        if option == "bandpass":
            new_window = bandpass(window, fl, fh, order, self.fsample)
            return new_window

        # other preprocessing options go here

    # Artefact rejection goes here (windows are nchannels by nsamples)
    def _artefact_rejection(self, window, option=None):
        """Artefact rejection.

        Parameters
        ----------
        window : numpy.ndarray
            Window of EEG data.
            2D array containing data with `float` type.

            shape = (`N_channels`,`N_samples`)
        option : str, *optional*
            Artefact rejection option. Options include:
            - Nothing has been implemented yet.
            - Default is `None`.

        Returns
        -------
        new_window : numpy.ndarray
            Artefact rejected window of EEG data.
            2D array containing data with `float` type.

            shape = (`N_channels`,`N_samples`)

        """
        # do nothing
        if option is None:
            new_window = window
            return new_window

        # other preprocessing options go here\

    def __package_resting_state_data(self):
        """Package resting state data.

        Returns
        -------
        `None`
            `self.rest_windows` is updated.

        """
        try:
            print("Packaging resting state data")

            eyes_open_start_time = []
            eyes_open_end_time = []
            eyes_closed_start_time = []
            eyes_closed_end_time = []
            rest_start_time = []
            rest_end_time = []

            # Initialize start and end locations
            eyes_open_start_loc = []
            eyes_open_end_loc = []
            eyes_closed_start_loc = []
            eyes_closed_end_loc = []
            rest_start_loc = []
            rest_end_loc = []

            current_time = self.eeg_timestamps[0]
            current_timestamp_loc = 0

            for i in range(len(self.marker_data)):
                # Increment the EEG until just past the marker timestamp
                while current_time < self.marker_timestamps[i]:
                    current_timestamp_loc += 1
                    current_time = self.eeg_timestamps[current_timestamp_loc]

                # get eyes open start times
                if self.marker_data[i][0] == "Start Eyes Open RS: 1":
                    eyes_open_start_time.append(self.marker_timestamps[i])
                    eyes_open_start_loc.append(current_timestamp_loc - 1)
                    # print("received eyes open start")

                # get eyes open end times
                if self.marker_data[i][0] == "End Eyes Open RS: 1":
                    eyes_open_end_time.append(self.marker_timestamps[i])
                    eyes_open_end_loc.append(current_timestamp_loc)
                    # print("received eyes open end")

                # get eyes closed start times
                if self.marker_data[i][0] == "Start Eyes Closed RS: 2":
                    eyes_closed_start_time.append(self.marker_timestamps[i])
                    eyes_closed_start_loc.append(current_timestamp_loc - 1)
                    # print("received eyes closed start")

                # get eyes closed end times
                if self.marker_data[i][0] == "End Eyes Closed RS: 2":
                    eyes_closed_end_time.append(self.marker_timestamps[i])
                    eyes_closed_end_loc.append(current_timestamp_loc)
                    # print("received eyes closed end")

                # get rest start times
                if self.marker_data[i][0] == "Start Rest for RS: 0":
                    rest_start_time.append(self.marker_timestamps[i])
                    rest_start_loc.append(current_timestamp_loc - 1)
                    # print("received rest start")
                # get rest end times
                if self.marker_data[i][0] == "End Rest for RS: 0":
                    rest_end_time.append(self.marker_timestamps[i])
                    rest_end_loc.append(current_timestamp_loc)
                    # print("received rest end")

            # Eyes open
            # Get duration, nsmaples

            if len(eyes_open_end_loc) > 0:
                duration = np.floor(eyes_open_end_time[0] - eyes_open_start_time[0])
                nsamples = int(duration * self.fsample)

                self.eyes_open_timestamps = np.array(range(nsamples)) / self.fsample
                self.eyes_open_windows = np.ndarray(
                    (len(eyes_open_start_time), self.nchannels, nsamples)
                )
                # Now copy EEG for these windows
                for i in range(len(eyes_open_start_time)):
                    # For each channel of the EEG, interpolate to uniform sampling rate
                    for c in range(self.nchannels):
                        # First, adjust the EEG timestamps to start from zero
                        eeg_timestamps_adjusted = (
                            self.eeg_timestamps[
                                eyes_open_start_loc[i] : eyes_open_end_loc[i]
                            ]
                            - self.eeg_timestamps[eyes_open_start_loc[i]]
                        )

                        # Second, interpolate to timestamps at a uniform sampling rate
                        channel_data = np.interp(
                            self.eyes_open_timestamps,
                            eeg_timestamps_adjusted,
                            self.eeg_data[
                                eyes_open_start_loc[i] : eyes_open_end_loc[i], c
                            ],
                        )

                        # Third, add to the EEG window
                        self.eyes_open_windows[i, c, :] = channel_data
                        self.eyes_open_timestamps

            print("Done packaging resting state data")

            # Eyes closed

            if len(eyes_closed_end_loc) > 0:
                # Get duration, nsmaples
                duration = np.floor(eyes_closed_end_time[0] - eyes_closed_start_time[0])
                nsamples = int(duration * self.fsample)

                self.eyes_closed_timestamps = np.array(range(nsamples)) / self.fsample
                self.eyes_closed_windows = np.ndarray(
                    (len(eyes_closed_start_time), self.nchannels, nsamples)
                )
                # Now copy EEG for these windows
                for i in range(len(eyes_closed_start_time)):
                    # For each channel of the EEG, interpolate to uniform sampling rate
                    for c in range(self.nchannels):
                        # First, adjust the EEG timestamps to start from zero
                        eeg_timestamps_adjusted = (
                            self.eeg_timestamps[
                                eyes_closed_start_loc[i] : eyes_closed_end_loc[i]
                            ]
                            - self.eeg_timestamps[eyes_closed_start_loc[i]]
                        )

                        # Second, interpolate to timestamps at a uniform sampling rate
                        channel_data = np.interp(
                            self.eyes_closed_timestamps,
                            eeg_timestamps_adjusted,
                            self.eeg_data[
                                eyes_closed_start_loc[i] : eyes_closed_end_loc[i], c
                            ],
                        )

                        # Third, add to the EEG window
                        self.eyes_closed_windows[i, c, :] = channel_data
                        self.eyes_closed_timestamps

            # Rest
            if len(rest_end_loc) > 0:
                # Get duration, nsmaples
                while rest_end_time[0] < rest_start_time[0]:
                    rest_end_time.pop(0)
                    rest_end_loc.pop(0)

                duration = np.floor(rest_end_time[0] - rest_start_time[0])

                nsamples = int(duration * self.fsample)

                self.rest_timestamps = np.array(range(nsamples)) / self.fsample
                self.rest_windows = np.ndarray(
                    (len(rest_start_time), self.nchannels, nsamples)
                )
                # Now copy EEG for these windows
                for i in range(len(rest_start_time)):
                    # For each channel of the EEG, interpolate to uniform sampling rate
                    for c in range(self.nchannels):
                        # First, adjust the EEG timestamps to start from zero
                        eeg_timestamps_adjusted = (
                            self.eeg_timestamps[rest_start_loc[i] : rest_end_loc[i]]
                            - self.eeg_timestamps[rest_start_loc[i]]
                        )

                        # Second, interpolate to timestamps at a uniform sampling rate
                        channel_data = np.interp(
                            self.rest_timestamps,
                            eeg_timestamps_adjusted,
                            self.eeg_data[rest_start_loc[i] : rest_end_loc[i], c],
                        )

                        # Third, add to the EEG window
                        self.rest_windows[i, c, :] = channel_data
                        self.rest_timestamps
        except Exception:
            print("Failed to package resting state data")

    # main
    # add pp_low, pp_high, pp_order, subset

    def main(
        self,
        buffer=0.01,
        eeg_start=0,
        max_channels=64,
        max_samples=2560,
        max_windows=1000,
        max_loops=1000000,
        training=True,
        online=True,
        train_complete=False,
        iterative_training=False,
        live_update=False,
        print_markers=True,
        print_training=True,
        print_fit=True,
        print_performance=True,
        print_predict=True,
        pp_type="bandpass",  # preprocessing method
        pp_low=1,  # bandpass lower cutoff
        pp_high=40,  # bandpass upper cutoff
        pp_order=5,  # bandpass order
    ):
        """Main function of `EEG_data` class.

        Runs a while loop that reads in EEG data from the `EEG_data` object
        and processes it. Can be used in `online` or `offline` mode.
        - If in `online` mode, then the loop will continuously try to read
        in data from the `EEG_data` object and process it. The loop will
        terminate when `max_loops` is reached, or when manually terminated.
        - If in `offline` mode, then the loop will read in all of the data
        at once, process it, and then terminate.

        Parameters
        ----------
        buffer : float, *optional*
            Buffer time for EEG sampling in `online` mode (seconds).
            - Default is `0.01`.
        eeg_start : int, *optional*
            Start time for EEG sampling (seconds).
            - Default is `0`.
        max_channels : int, *optional*
            Maximum number of EEG channels to read in.
            - Default is `64`.
        max_samples : int, *optional*
            Maximum number of EEG samples to read in per window.
            - Default is `2560`.
        max_windows : int, *optional*
            Maximum number of windows to read in per loop (?).
            - Default is `1000`.
        max_loops : int, *optional*
            Maximum number of loops to run.
            - Default is `1000000`.
        training : bool, *optional*
            Flag to indicate if the data will be used to train a classifier.
            - `True`: The data will be used to train the classifier.
            - `False`: The data will be used to predict with the classifier.
            - Default is `True`.
        online : bool, *optional*
            Flag to indicate if the data will be processed in `online` mode.
            - `True`: The data will be processed in `online` mode.
            - `False`: The data will be processed in `offline` mode.
            - Default is `True`.
        train_complete : bool, *optional*
            Flag to indicate if the classifier has been trained.
            - `True`: The classifier has been trained.
            - `False`: The classifier has not been trained.
            - Default is `False`.
        iterative_training : bool, *optional*
            Flag to indicate if the classifier will be updated iteratively.
            - Default is `False`.
        live_update : bool, *optional*
            Flag to indicate if the classifier will be used to provide
            live updates on window classification.
            - Default is `False`.
        print_markers : bool, *optional*
            Flag to indicate if the markers will be printed to the console.
            - Default is `True`.
        print_training : bool, *optional*
            Flag to indicate if the training progress will be printed to the
            console.
            - Default is `True`.
        print_fit : bool, *optional*
            Flag to indicate if the classifier fit will be printed to the
            console.
            - Default is `True`.
        print_performance : bool, *optional*
            Flag to indicate if the classifier performance will be printed
            to the console.
            - Default is `True`.
        print_predict : bool, *optional*
            Flag to indicate if the classifier predictions will be printed
            to the console.
            - Default is `True`.
        pp_type : str, *optional*
            Preprocessing method to apply to the EEG data.
            - Default is `"bandpass"`.
        pp_low : int, *optional*
            Low corner frequency for bandpass filter.
            - Default is `1`.
        pp_high : int, *optional*
            Upper corner frequency for bandpass filter.
            - Default is `40`.
        pp_order : int, *optional*
            Order of the bandpass filter.
            - Default is `5`.

        Returns
        -------
        `None`

        """

        # if this is the first time this function is being called for a given dataset then run some initialization
        if eeg_start == 0:
            self.window_end_buffer = buffer
            search_index = 0

            # initialize windows and labels
            current_raw_eeg_windows = np.zeros((max_windows, max_channels, max_samples))
            current_processed_eeg_windows = current_raw_eeg_windows
            current_labels = np.zeros((max_windows))

            self.raw_eeg_windows = np.zeros((max_windows, max_channels, max_samples))
            self.processed_eeg_windows = self.raw_eeg_windows
            self.labels = np.zeros((max_windows))  # temporary labels
            self.training_labels = np.zeros((max_windows))  # permanent training labels

            # initialize the numbers of markers and windows to zero
            self.marker_count = 0
            current_nwindows = 0
            self.nwindows = 0

            #
            self.num_online_selections = 0
            self.online_selection_indices = []
            self.online_selections = []

            # initialize loop count
            loops = 0

        # start the main loop, stops after pulling now data, max_loops times
        while loops < max_loops:
            #
            if loops % 100 == 0:
                if print_markers:
                    print(loops)

            if loops == max_loops - 1:
                print("last loop")

            # if offline, then all data is already loaded, no need to iterate
            if online is False:
                loops = max_loops

            # read from sources to get new data
            self._pull_data_from_source()

            # if online, then pull new data with each iteration
            if online:
<<<<<<< HEAD
                # Adding a try catch here, incase error happens in the _pull_data_from_stream() call.
                try:
                    self._pull_data_from_stream()
                except Exception as e:
                    print(f"An error has occurred when pulling data: {e}")
                    continue

=======
>>>>>>> f18b017a
                # Create a stream to send markers back to Unity, but only create the stream once
                if self.stream_outlet is False:
                    # define the stream information
                    info = StreamInfo(
                        name="PythonResponse",
                        type="BCI",
                        channel_count=1,
                        nominal_srate=IRREGULAR_RATE,
                        channel_format="string",
                        source_id="pyp30042",
                    )
                    # print(info)
                    # create the outlet
                    self.outlet = StreamOutlet(info)

                    # next make an outlet
                    print("the outlet exists")
                    self.stream_outlet = True

                    # Push the data
                    self.outlet.push_sample(["This is the python response stream"])

            # check if there is an available marker, if not, break and wait for more data
            while len(self.marker_timestamps) > self.marker_count:
                loops = 0

                # If the marker contains a single string, not including ',' and begining with a alpha character, then it is an event message
                if (
                    len(self.marker_data[self.marker_count][0].split(",")) == 1
                    and self.marker_data[self.marker_count][0][0].isalpha()
                ):
                    # send feedback to unity if there is an available outlet
                    if self.stream_outlet:
                        # send feedback for each marker that you receive
                        self.outlet.push_sample(
                            [
                                "marker received : {}".format(
                                    self.marker_data[self.marker_count][0]
                                )
                            ]
                        )

                    ############
                    if print_markers:
                        print(self.marker_data[self.marker_count][0])

                    # once all resting state data is collected then go and compile it
                    if (
                        self.marker_data[self.marker_count][0]
                        == "Done with all RS collection"
                    ):
                        self.__package_resting_state_data()
                        self.marker_count += 1

                    elif self.marker_data[self.marker_count][0] == "Trial Started":
                        if print_markers:
                            print("Trial started")
                        # Note that a marker occured, but do nothing else
                        self.marker_count += 1

                    elif self.marker_data[self.marker_count][0] == "Trial Ends":
                        if print_markers:
                            print("Trial ended")

                        # Trim the unused ends of numpy arrays
                        current_raw_eeg_windows = current_raw_eeg_windows[
                            0:current_nwindows, 0 : self.nchannels, 0 : self.nsamples
                        ]
                        current_processed_eeg_windows = current_processed_eeg_windows[
                            0:current_nwindows, 0 : self.nchannels, 0 : self.nsamples
                        ]
                        current_labels = current_labels[0:current_nwindows]

                        # TRAIN
                        if training:
                            self._classifier.add_to_train(
                                current_processed_eeg_windows,
                                current_labels,
                                print_training=print_training,
                            )

                            if print_training:
                                print(
                                    current_nwindows,
                                    " windows and labels added to training set",
                                )

                            # if iterative training is on and active then also make a prediction
                            if iterative_training:
                                if print_predict:
                                    print(
                                        "Added current samples to training set, now making a prediction"
                                    )
                                prediction = self._classifier.predict(
                                    current_processed_eeg_windows,
                                    print_predict=print_predict,
                                )

                                # Send the prediction to Unity
                                if print_predict:
                                    print(
                                        "{} was selected by the iterative classifier, sending to Unity".format(
                                            prediction
                                        )
                                    )
                                # pick a sample to send an wait for a bit

                                # if online, send the packet to Unity
                                if online:
                                    self.outlet.push_sample(["{}".format(prediction)])

                        # PREDICT
                        elif train_complete and current_nwindows != 0:
                            if print_predict:
                                print(
                                    "making a prediction based on ",
                                    current_nwindows,
                                    " windows",
                                )

                            if current_nwindows == 0:
                                print("No windows to make a decision")
                                self.marker_count += 1
                                break

                            # save the online selection indices
                            selection_inds = list(
                                range(self.nwindows - current_nwindows, self.nwindows)
                            )
                            self.online_selection_indices.append(selection_inds)

                            # make the prediciton
                            try:
                                prediction = self._classifier.predict(
                                    current_processed_eeg_windows, print_predict
                                )
                                self.online_selections.append(prediction)

                                if print_predict:
                                    print("Recieved prediction from classifier")

                                    # Send the prediction to Unity
                                    print(
                                        "{} was selected, sending to Unity".format(
                                            prediction
                                        )
                                    )

                                # if online, send the packet to Unity
                                if online:
                                    self.outlet.push_sample(["{}".format(prediction)])

                            except Exception:
                                if print_predict:
                                    print("This classification failed...")

                        # OH DEAR
                        else:
                            print("Unable to classify... womp womp")

                        # Reset windows and labels
                        self.marker_count += 1
                        current_nwindows = 0
                        current_raw_eeg_windows = np.zeros(
                            (max_windows, max_channels, max_samples)
                        )
                        current_processed_eeg_windows = current_raw_eeg_windows
                        current_labels = np.zeros((max_windows))

                    # If training completed then train the classifier
                    # This is confusing.
                    elif (
                        self.marker_data[self.marker_count][0] == "Training Complete"
                        and train_complete is False
                    ):
                        if print_training:
                            print("Training the classifier")

                        self._classifier.fit(
                            print_fit=print_fit, print_performance=print_performance
                        )
                        train_complete = True
                        training = False
                        self.marker_count += 1

                    elif self.marker_data[self.marker_count][0] == "Update Classifier":
                        if print_training:
                            print("Retraining the classifier")

                        self._classifier.fit(
                            print_fit=print_fit, print_performance=print_performance
                        )

                        iterative_training = True
                        if online:
                            live_update = True

                        self.marker_count += 1

                    else:
                        self.marker_count += 1

                    if online:
                        time.sleep(0.01)
                    loops += 1
                    continue

                # Get marker info
                marker_info = self.marker_data[self.marker_count][0].split(",")

                self.paradigm_string = marker_info[0]
                self.num_options = int(marker_info[1])
                label = int(marker_info[2])
                self.window_length = float(marker_info[3])  # window length
                if (
                    len(marker_info) > 4
                ):  # if longer, collect this info and maybe it can be used by the classifier
                    self.meta = []
                    for i in range(4, len(marker_info)):
                        self.meta.__add__([marker_info[i]])

                    # Load the correct SSVEP freqs
                    if marker_info[0] == "ssvep":
                        self._classifier.target_freqs = [1] * (len(marker_info) - 4)
                        self._classifier.sampling_freq = self.fsample
                        for i in range(4, len(marker_info)):
                            self._classifier.target_freqs[i - 4] = float(marker_info[i])
                            # print("changed ", i-4, "target frequency to", marker_info[i])

                # Check if the whole EEG window corresponding to the marker is available
                end_time_plus_buffer = (
                    self.marker_timestamps[self.marker_count]
                    + self.window_length
                    + buffer
                )

                # If we don't have the full window then pull more data, only do this online
                if self.eeg_timestamps[-1] <= end_time_plus_buffer:
                    if online:
                        break
                    if online is False:
                        self.marker_count += 1
                        break

                if print_markers:
                    print(marker_info)

                # send feedback to unity if there is an available outlet
                if self.stream_outlet:
                    print("sending feedback to Unity")
                    # send feedback for each marker that you receive
                    self.outlet.push_sample(
                        [
                            "marker received : {}".format(
                                self.marker_data[self.marker_count][0]
                            )
                        ]
                    )

                # Find the start time for the window based on the marker timestamp
                start_time = self.marker_timestamps[self.marker_count]

                # Find the number of samples per window
                self.nsamples = int(self.window_length * self.fsample)

                # set the window timestamps at exactly the sampling frequency
                self.window_timestamps = np.arange(self.nsamples) / self.fsample

                # locate the indices of the window in the eeg data
                for i, s in enumerate(self.eeg_timestamps[search_index:-1]):
                    if s > start_time:
                        start_loc = search_index + i - 1
                        break

                # Get the end location for the window
                end_loc = int(start_loc + self.nsamples + 1)

                # For each channel of the EEG, interpolate to uniform sampling rate
                for c in range(self.nchannels):
                    # First, adjust the EEG timestamps to start from zero
                    eeg_timestamps_adjusted = (
                        self.eeg_timestamps[start_loc:end_loc]
                        - self.eeg_timestamps[start_loc]
                    )

                    # Second, interpolate to timestamps at a uniform sampling rate
                    channel_data = np.interp(
                        self.window_timestamps,
                        eeg_timestamps_adjusted,
                        self.eeg_data[start_loc:end_loc, c],
                    )

                    # Third, sdd to the EEG window
                    current_raw_eeg_windows[
                        current_nwindows, c, 0 : self.nsamples
                    ] = channel_data

                # This is where to do preprocessing
                current_processed_eeg_windows[
                    current_nwindows, : self.nchannels, : self.nsamples
                ] = self._preprocessing(
                    window=current_raw_eeg_windows[
                        current_nwindows, : self.nchannels, : self.nsamples
                    ],
                    option=pp_type,
                    order=pp_order,
                    fl=pp_low,
                    fh=pp_high,
                )

                # This is where to do artefact rejection
                current_processed_eeg_windows[
                    current_nwindows, : self.nchannels, : self.nsamples
                ] = self._artefact_rejection(
                    window=current_processed_eeg_windows[
                        current_nwindows, : self.nchannels, : self.nsamples
                    ],
                    option=None,
                )

                # Add the label if it exists, otherwise set a flag of -1 to denote that there is no label
                # if training:
                #     current_labels[current_nwindows] = label
                # else:
                #     current_labels[current_nwindows] = -1
                current_labels[current_nwindows] = label

                # copy to the eeg_data object
                self.raw_eeg_windows[
                    self.nwindows, 0 : self.nchannels, 0 : self.nsamples
                ] = current_raw_eeg_windows[
                    current_nwindows, 0 : self.nchannels, 0 : self.nsamples
                ]
                self.processed_eeg_windows[
                    self.nwindows, 0 : self.nchannels, 0 : self.nsamples
                ] = current_processed_eeg_windows[
                    current_nwindows, 0 : self.nchannels, 0 : self.nsamples
                ]
                self.labels[self.nwindows] = current_labels[current_nwindows]

                # Send live updates
                if live_update:
                    try:
                        if self.nsamples != 0:
                            pred = self._classifier.predict(
                                current_processed_eeg_windows[
                                    current_nwindows,
                                    0 : self.nchannels,
                                    0 : self.nsamples,
                                ],
                                print_predict=print_predict,
                            )
                            self.outlet.push_sample(["{}".format(int(pred[0]))])
                    except Exception:
                        print("unable to classify this window")

                # iterate to next window
                self.marker_count += 1
                current_nwindows += 1
                self.nwindows += 1
                search_index = start_loc

            # Wait a short period of time and then try to pull more data
            if online:
                time.sleep(0.00001)
            loops += 1

        # Trim all the data
        self.raw_eeg_windows = self.raw_eeg_windows[
            0 : self.nwindows, 0 : self.nchannels, 0 : self.nsamples
        ]
        self.processed_eeg_windows = self.processed_eeg_windows[
            0 : self.nwindows, 0 : self.nchannels, 0 : self.nsamples
        ]
        self.labels = self.labels[0 : self.nwindows]<|MERGE_RESOLUTION|>--- conflicted
+++ resolved
@@ -172,425 +172,10 @@
 
         This method will fill up the marker_data, eeg_data and corresponding timestamp arrays.
         """
-<<<<<<< HEAD
-        self.subset = subset
-
-        if format == "xdf":
-            if print_output:
-                print("loading ERP data from {}".format(filename))
-
-            # load from xdf
-            data, self.header = pyxdf.load_xdf(filename)
-
-            # get the indexes of data
-            for i in range(len(data)):
-                namestring = data[i]["info"]["name"][0]
-                typestring = data[i]["info"]["type"][0]
-                if print_output:
-                    print(namestring)
-                    print(typestring)
-
-                if typestring == "EEG":
-                    self.eeg_index = i
-                if "LSL_Marker_Strings" in typestring:
-                    self.marker_index = i
-                if "PythonResponse" in namestring:
-                    self.response_index = i
-
-            # fill up the marker and eeg buffers with the saved data
-            try:
-                self.marker_data = data[self.marker_index]["time_series"]
-                self.marker_timestamps = data[self.marker_index]["time_stamps"]
-            except Exception:
-                print("Marker data not available")
-
-            try:
-                self.eeg_data = data[self.eeg_index]["time_series"]
-                self.eeg_timestamps = data[self.eeg_index]["time_stamps"]
-            except Exception:
-                print("EEG data not available")
-
-            try:
-                self.response_data = data[self.response_index]["time_series"]
-                self.response_timestamps = data[self.response_index]["time_stamps"]
-            except Exception:
-                print("Response data not available")
-
-            # Unless explicit settings are desired, get settings from headset
-            # if self.explicit_settings is False:
-            self.__get_info_from_file(data, print_output)
-
-        # support for other file types goes here
-
-        # otherwise show an error
-        else:
-            print("Error: file format not supported")
-
-    # Get metadata saved to the offline data file to fill in headset information
-    def __get_info_from_file(self, data, print_output=True):
-        """Get EEG metadata from the stream.
-
-        Parameters
-        ----------
-        data : pylsl.StreamInlet - need to verify
-            Data object from the LSL stream.
-        print_output : bool, *optional*
-            Output is printed if `True`.
-            - Default is `True`.
-
-        Returns:
-        `None`
-            `self` is updated.
-
-        """
-
-        self.headset_string = data[self.eeg_index]["info"]["name"][
-            0
-        ]  # headset name in string format
-        self.fsample = float(
-            data[self.eeg_index]["info"]["nominal_srate"][0]
-        )  # sampling rate
-        self.nchannels = int(
-            data[self.eeg_index]["info"]["channel_count"][0]
-        )  # number of channels
-
-        # get chtypes, chunits
-        self.ch_type = []
-        self.ch_units = []
-        for i in range(self.nchannels):
-            # type
-            ch_type = data[self.eeg_index]["info"]["desc"][0]["channels"][0]["channel"][
-                i
-            ]["type"][0]
-            # send to lower case letters for mne
-            ch_type = ch_type.lower()
-            # save trigger channel as stim
-            if ch_type == "trg":
-                ch_type = "stim"
-            # add to list
-            self.ch_type.append(ch_type)
-
-            # units
-            ch_units = data[self.eeg_index]["info"]["desc"][0]["channels"][0][
-                "channel"
-            ][i]["unit"][0]
-            self.ch_units.append(ch_units)
-
-        self.channel_labels = []  # channel labels/locations, 'TRG' means trigger
-        try:
-            for i in range(self.nchannels):
-                self.channel_labels.append(
-                    data[self.eeg_index]["info"]["desc"][0]["channels"][0]["channel"][
-                        i
-                    ]["label"][0]
-                )
-
-        except Exception:
-            for i in range(self.nchannels):
-                self.channel_labels.append("?")
-
-        if print_output:
-            print(self.channel_labels)
-
-        # if it is the DSI7 flex, relabel the channels, may want to make this more flexible in the future
-        if print_output:
-            print(self.headset_string)
-        if self.headset_string == "DSI7":
-            if print_output:
-                print(self.channel_labels)
-            # self.channel_labels[self.channel_labels.index('S1')] = 'O1'
-            # self.channel_labels[self.channel_labels.index('S2')] = 'Pz'
-            # self.channel_labels[self.channel_labels.index('S3')] = 'O2'
-
-            self.nchannels = 7
-            self.channel_labels.pop()
-
-        if self.headset_string == "DSI24":
-            self.nchannels = 23
-            self.channel_labels.pop()
-
-        # if self.headset_string == "EmotivDataStream-EEG":
-
-        #     self.nchannels = 32
-        #     self.channel_labels = self.channel_labels[3:-2]
-
-        # if other headsets have quirks, they can be accomodated for here
-
-        # If a subset is to be used, define a new nchannels, channel labels, and eeg data
-        if self.subset != []:
-            if print_output:
-                print("A subset was defined")
-                print("Original channels")
-                print(self.channel_labels)
-
-            self.nchannels = len(self.subset)
-            self.subset_indices = []
-            for s in self.subset:
-                self.subset_indices.append(self.channel_labels.index(s))
-
-            self.channel_labels = self.subset
-            if print_output:
-                print("Subset channels")
-                print(self.channel_labels)
-
-            # Apply the subset to the raw data
-            self.eeg_data = self.eeg_data[:, self.subset_indices]
-
-        else:
-            self.subset_indices = list(range(0, self.nchannels))
-
-        # send channel labels to classifier
-        try:
-            self._classifier.channel_labels = self.channel_labels
-        except Exception:
-            if print_output:
-                print("no classifier defined")
-
-        if print_output:
-            print(self.headset_string)
-            print(self.channel_labels)
-
-    # ONLINE
-    # stream data from an online source
-    def stream_online_eeg_data(
-        self,
-        timeout=5,
-        max_eeg_samples=1000000,
-        max_marker_samples=100000,
-        eeg_only=False,
-        subset=[],
-    ):
-        """Stream data from an online source.
-
-        Parameters
-        ----------
-        timeout : int, *optional*
-            Description of parameter `timeout`.
-            Default is `5`.
-        max_eeg_samples : int, *optional*
-            Description of parameter `max_eeg_samples`.
-            - Default is `1000000`.
-        max_marker_samples : int, *optional*
-            Description of parameter `max_marker_samples`.
-            - Default is `100000`.
-        eeg_only : bool, *optional*
-            Description of parameter `eeg_only`.
-            - Default is `False`.
-        subset : list of `int`, *optional*
-            Description of parameter `subset`.
-            - Default is `[]`.
-
-        Returns
-        -------
-        `None`
-            `self` is updated.
-
-        """
-        self.subset = subset
-
-        print("printing incoming stream")
-
-        # Unclear, but this is set twice...going to comment this out.
-        # self.subset = subset
-
-        wait_for_markers_flag = True
-        wait_for_eeg_flag = True
-
-        while wait_for_markers_flag is True or wait_for_eeg_flag is True:
-            if eeg_only is True:
-                wait_for_markers_flag = False
-
-            if wait_for_markers_flag is True:
-                # Try to resolve LSL marker stream
-                try:
-                    print("Resolving LSL marker stream... ")
-                    marker_stream = resolve_byprop(
-                        "type", "LSL_Marker_Strings", timeout=timeout
-                    )
-                    self.marker_inlet = StreamInlet(
-                        marker_stream[0], processing_flags=0
-                    )
-                    print("Getting stream info...")
-                    marker_info = self.marker_inlet.info()
-                    print("The marker stream's XML meta-data is: ")
-                    print(marker_info.as_xml())
-
-                    wait_for_markers_flag = False
-
-                except Exception:
-                    print("No marker stream currently available")
-                    wait_for_markers_flag = True
-
-            if wait_for_eeg_flag is True:
-                # Try to resolve EEG marker stream
-                try:
-                    print("Resolving LSL EEG stream... ")
-                    eeg_stream = resolve_byprop("type", "EEG", timeout=timeout)
-                    # We may want to explore better the properties of the stream inlet call. For refrence see here: https://github.com/labstreaminglayer/pylsl/blob/master/pylsl/pylsl.py
-                    self.eeg_inlet = StreamInlet(eeg_stream[0], processing_flags=0)
-                    print("Getting stream info...")
-                    eeg_info = self.eeg_inlet.info()
-                    print("The EEG stream's XML meta-data is: ")
-                    print(eeg_info.as_xml())
-                    print(eeg_info)
-                    # print(eeg_info.created_at)
-
-                    # if there are no explicit settings
-                    if self.explicit_settings is False:
-                        self.__get_info_from_stream()
-
-                    wait_for_eeg_flag = False
-
-                except Exception as e:
-                    print("No EEG stream currently available")
-                    print(e)  # print the exception
-                    wait_for_eeg_flag = True
-
-            # Exit if one or both streams are unavailable
-            if wait_for_markers_flag is True or wait_for_eeg_flag is True:
-                if wait_for_markers_flag is True:
-                    print("Waiting for marker stream")
-                if wait_for_eeg_flag is True:
-                    print("Waiting for EEG stream")
-
-                print("Waiting 5 seconds for streams to become available...")
-                print("Press Ctrl-C to exit")
-                time.sleep(5)
-
-        self.marker_data = []
-        self.marker_timestamps = []
-        self.eeg_data = []
-        self.eeg_timestamps = []
-
-        self.marker_data = np.array(self.marker_data)
-        self.marker_timestamps = np.array(self.marker_timestamps)
-        self.eeg_data = np.array(self.eeg_data)
-        self.eeg_timestamps = np.array(self.eeg_timestamps)
-
-    # Get headset data from stream
-    def __get_info_from_stream(self):
-        """Get headset data from stream.
-
-        Returns
-        -------
-        `None`
-            `self` is updated.
-        """
-        # get info obect from stream
-        eeg_info = self.eeg_inlet.info()
-
-        self.headset_string = eeg_info.name()  # headset name in string format
-        self.fsample = float(eeg_info.nominal_srate())  # sampling rate
-        self.nchannels = int(eeg_info.channel_count())  # number of channels
-
-        # get online channel types and units
-
-        # iterate through children of <"channels"> to get the channel labels
-        ch = eeg_info.desc().child("channels").child("channel")
-        self.channel_labels = []  # channel labels/locations, 'TRG' means trigger
-        print("num channels = ", self.nchannels)
-        for i in range(self.nchannels):
-            name = ch.child_value("name")
-            if name == "":
-                name = ch.child_value("label")
-            self.channel_labels.append(name)
-            # go to next sibling
-            ch = ch.next_sibling()
-
-        # if it is the DSI7 flex, relabel the channels, may want to make this more flexible in the future
-        if self.headset_string == "DSI7":
-            # !!!!!!!!!!!!!!!!!!!!!!!!!!!!!!!!!!!!!!!!!!!!!!!!!
-            # print(self.channel_labels)
-            # self.channel_labels[self.channel_labels.index('S1')] = 'O1'
-            # self.channel_labels[self.channel_labels.index('S2')] = 'Pz'
-            # self.channel_labels[self.channel_labels.index('S3')] = 'O2'
-
-            self.channel_labels.pop()
-            self.nchannels = 7
-
-        if self.headset_string == "DSI24":
-            self.channel_labels.pop()
-            self.nchannels = 23
-
-        # if self.headset_string == "EmotivDataStream-EEG":
-
-        #     self.nchannels = 32
-        #     self.channel_labels = self.channel_labels[3:-2] #Accounting for all the extra parts in EmotivFlex
-
-        # if other headsets have quirks, they can be accomodated for here
-
-        # If a subset is to be used, define a new nchannels, channel labels, and eeg data
-        if self.subset != []:
-            print("A subset was defined")
-            print("Original channels")
-            print(self.channel_labels)
-
-            self.nchannels = len(self.subset)
-            self.subset_indices = []
-            for s in self.subset:
-                self.subset_indices.append(self.channel_labels.index(s))
-
-            self.channel_labels = self.subset
-            print("Subset channels")
-            print(self.channel_labels)
-
-        else:
-            print("No subset was defined. Using all channels")
-            self.subset_indices = list(range(0, self.nchannels))
-
-        # send channel labels to classifier
-        try:
-            self._classifier.channel_labels = self.channel_labels
-        except Exception:
-            print("no classifier defined")
-
-        # Print some headset info
-        print(self.headset_string)
-        print(self.channel_labels)
-
-    # Get new data from stream
-    def _pull_data_from_stream(
-        self, include_markers=True, include_eeg=True, return_eeg=False
-    ):
-        """Get new data from stream.
-
-        Parameters
-        ----------
-        include_markers : bool, *optional*
-            Whether to include marker data in the pull.
-            - Default is `True`.
-        include_eeg : bool, *optional*
-            Whether to include EEG data in the pull.
-            - Default is `True`.
-        return_eeg : bool, *optional*
-            Whether to return EEG data.
-            - Default is `False`.
-
-        Returns
-        -------
-        new_eeg_timestamps : list of `float`
-            Timestamps of new EEG data.
-            Only returns if `return_eeg` is `True`.
-        new_eeg_data : pylsl.StreamInlet - need to verify
-            Data object from the LSL stream.
-            Only returns if `return_eeg` is `True`.
-
-        """
-        # Pull chunks of new data
-        if include_markers:
-            # pull marker chunk
-            new_marker_data, new_marker_timestamps = self.marker_inlet.pull_chunk(
-                timeout=0.1
-            )
-
-            # pull marker time correction
-            self.marker_time_correction = self.marker_inlet.time_correction()
-=======
         # pull from marker source if present
         if self.__marker_source is not None:
             new_marker_data, new_marker_timestamps = self.__marker_source.get_markers()
             self.marker_time_correction = self.__marker_source.time_correction()
->>>>>>> f18b017a
 
             # apply time correction
             new_marker_timestamps = [
@@ -604,72 +189,9 @@
                 list(self.marker_timestamps) + new_marker_timestamps
             )
 
-<<<<<<< HEAD
-        if include_eeg:
-            # Add a try exception around pulling the chunks
-            new_eeg_data, new_eeg_timestamps = self.eeg_inlet.pull_chunk(timeout=0.1)
-
-            # Make sure the new_eeg_data is not None, due to the dest_obj in pull_chunk being assigned somewhere?
-            if new_eeg_data is None:
-                raise ValueError(
-                    "Got a `None` value back from pull chunk! Something went wrong, returning"
-                )
-            # Interrogate the pulled chunk for quality to make sure that it's size makes sense and is not null.
-            # This should be done later with a python data structure.
-            # Check to see if any nan vals are present
-            nanValsPresent = np.isnan(np.dot(new_eeg_data, new_eeg_data))
-            if nanValsPresent:
-                raise ValueError(
-                    "Seems that there are null values in the EEG chunk pulled. Returning"
-                )
-
-            # Convert into a numpy array
-            new_eeg_data = np.array(new_eeg_data)
-
-            # Handle the case when you are using subsets - seemingly always have a subset.
-            if self.subset != []:
-                # add try/except phrase around pulling the subset in the chance that something is wrong.
-                # The bug is around the array size being 1-dimensional but us accessing 2 dimensions.
-                new_eeg_data = new_eeg_data[:, self.subset_indices]
-
-            # if time is in milliseconds, divide by 1000, works for sampling rates above 10Hz
-            try:
-                if self.time_units == "milliseconds":
-                    new_eeg_timestamps = [
-                        (new_eeg_timestamps[i] / 1000)
-                        for i in range(len(new_eeg_timestamps))
-                    ]
-
-            # If time units are not defined then define them
-            except Exception:
-                dif_low = -2
-                dif_high = -1
-                while new_eeg_timestamps[dif_high] - new_eeg_timestamps[dif_low] == 0:
-                    dif_low -= 1
-                    dif_high -= 1
-
-                if new_eeg_timestamps[dif_high] - new_eeg_timestamps[dif_low] > 0.1:
-                    new_eeg_timestamps = [
-                        (new_eeg_timestamps[i] / 1000)
-                        for i in range(len(new_eeg_timestamps))
-                    ]
-                    self.time_units = "milliseconds"
-                else:
-                    self.time_units = "seconds"
-
-            # apply time correction, this is essential for headsets like neurosity which have their own clock
-            self.eeg_time_correction = self.eeg_inlet.time_correction()
-
-            # MAYBE DONT NEED THIS WITH NEW PROC SETTINGS
-            new_eeg_timestamps = [
-                new_eeg_timestamps[i] + self.eeg_time_correction
-                for i in range(len(new_eeg_timestamps))
-            ]
-=======
         # pull from EEG source
         new_eeg_data, new_eeg_timestamps = self.__eeg_source.get_samples()
         new_eeg_data = np.array(new_eeg_data)
->>>>>>> f18b017a
 
         # Handle the case when you are using subsets
         if self.__subset != []:
@@ -1301,16 +823,6 @@
 
             # if online, then pull new data with each iteration
             if online:
-<<<<<<< HEAD
-                # Adding a try catch here, incase error happens in the _pull_data_from_stream() call.
-                try:
-                    self._pull_data_from_stream()
-                except Exception as e:
-                    print(f"An error has occurred when pulling data: {e}")
-                    continue
-
-=======
->>>>>>> f18b017a
                 # Create a stream to send markers back to Unity, but only create the stream once
                 if self.stream_outlet is False:
                     # define the stream information
