--- conflicted
+++ resolved
@@ -23,14 +23,13 @@
 from pyriemann.estimation import XdawnCovariances
 from pyriemann.tangentspace import TangentSpace
 
+from bci_essentials.classification import Generic_classifier
+from bci_essentials.signal_processing import lico
+from bci_essentials.channel_selection import channel_selection_by_method
+
 # Custom libraries
 # - Append higher directory to import bci_essentials
 sys.path.append(os.path.join(os.path.dirname(os.path.abspath(__file__)), os.pardir))
-
-from bci_essentials.classification import Generic_classifier
-
-from bci_essentials.signal_processing import lico
-from bci_essentials.channel_selection import channel_selection_by_method
 
 
 class ERP_rg_classifier(Generic_classifier):
@@ -351,12 +350,8 @@
                 accuracy,
                 precision,
                 recall,
-<<<<<<< HEAD
+                results_df,
             ) = channel_selection_by_method(  # type: ignore
-=======
-                results_df,
-            ) = channel_selection_by_method(
->>>>>>> 83bf2f47
                 erp_rg_kernel,
                 self.X,
                 self.y,
