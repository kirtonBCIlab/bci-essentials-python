"""**MI Classifier**

This classifier is used to classify MI data.

"""

# Stock libraries
import numpy as np
from sklearn.model_selection import StratifiedKFold
from sklearn.pipeline import Pipeline
from sklearn.ensemble import RandomForestClassifier
from sklearn.metrics import confusion_matrix, precision_score, recall_score
from sklearn.discriminant_analysis import LinearDiscriminantAnalysis
from pyriemann.preprocessing import Whitening
from pyriemann.estimation import Covariances
from pyriemann.classification import MDM, TSclassifier
from pyriemann.channelselection import FlatChannelRemover, ElectrodeSelection

# Import bci_essentials modules and methods
from ..classification.generic_classifier import (
    GenericClassifier,
    Prediction,
    KernelResults,
)
from ..channel_selection import channel_selection_by_method
from ..utils.logger import Logger  # Logger wrapper

# Instantiate a logger for the module at the default level of logging.INFO
# Logs to bci_essentials.__module__) where __module__ is the name of the module
logger = Logger(name=__name__)


class MiClassifier(GenericClassifier):
    """MI Classifier class (*inherits from `GenericClassifier`*)."""

    def set_mi_classifier_settings(
        self,
        n_splits=5,
        type="TS",
        remove_flats=False,
        whitening=False,
        covariance_estimator="oas",
        artifact_rejection="none",
        channel_selection="none",
        pred_threshold=0.5,
        random_seed=42,
        n_jobs=1,
    ):
        """Set MI classifier settings.

        Parameters
        ----------
        n_splits : int, *optional*
            Number of folds for cross-validation.
            - Default is `5`.
        type : str, *optional*
            Type of classifier to be used.
            Options = sLDA, RandomForest, TS, or MDM.
            - Default is `"TS"`.
        remove_flats : bool, *optional*
            Whether to remove flat channels from the EEG data.
            - Default is `False`.
        whitening : bool, *optional*
            Whether to apply whitening to the EEG data.
            - Default is `False`.
        covariance_estimator : str, *optional*
            Covariance estimator. See pyriemann Covariances.
            - Default is `"oas"`.
        artifact_rejection : str, *optional*
            Method for artefact rejection.
            - Default is `"none"`.
        channel_selection : str, *optional*
            Method for channel selection.
            - Default is `"none"`.
        pred_threshold : float, *optional*
            Prediction threshold used for classification.
            - Default is `0.5`.
        random_seed : int, *optional*
            Random seed.
            - Default is `42`.
        n_jobs : int, *optional*
            The number of threads to dedicate to this calculation.
            - Default is `1`.

        Returns
        -------
        `None`
            Models created are used in `fit()`.

        """
        # Build the cross-validation split
        self.n_splits = n_splits
        self.cv = StratifiedKFold(
            n_splits=n_splits, shuffle=True, random_state=random_seed
        )

        self.covariance_estimator = covariance_estimator

        # Shrinkage LDA
        if type == "sLDA":
            slda = LinearDiscriminantAnalysis(solver="eigen", shrinkage="auto")
            self.clf_model = Pipeline([("Shrinkage LDA", slda)])
            self.clf = Pipeline([("Shrinkage LDA", slda)])

        # Random Forest
        elif type == "RandomForest":
            rf = RandomForestClassifier()
            self.clf_model = Pipeline([("Random Forest", rf)])
            self.clf = Pipeline([("Random Forest", rf)])

        # Tangent Space Logistic Regression
        elif type == "TS":
            ts = TSclassifier()
            self.clf_model = Pipeline([("Tangent Space", ts)])
            self.clf = Pipeline([("Tangent Space", ts)])

        # Minimum Distance to Mean
        elif type == "MDM":
            mdm = MDM(metric=dict(mean="riemann", distance="riemann"), n_jobs=n_jobs)
            self.clf_model = Pipeline([("MDM", mdm)])
            self.clf = Pipeline([("MDM", mdm)])

        else:
            logger.error("Classifier type not defined")

        if artifact_rejection == "potato":
            logger.error("Potato not implemented")

        if whitening:
            self.clf_model.steps.insert(0, ["Whitening", Whitening()])
            self.clf.steps.insert(0, ["Whitening", Whitening()])

        if channel_selection == "riemann":
            rcs = ElectrodeSelection()
            self.clf_model.steps.insert(0, ["Channel Selection", rcs])
            self.clf.steps.insert(0, ["Channel Selection", rcs])

        if remove_flats:
            rf = FlatChannelRemover()
            self.clf_model.steps.insert(0, ["Remove Flat Channels", rf])
            self.clf.steps.insert(0, ["Remove Flat Channels", rf])

        # Threshold
        self.pred_threshold = pred_threshold

        # Rebuild from scratch with each training
        self.rebuild = True

    def fit(self):
        """Fit the model.

        Returns
        -------
        `None`
            Models created used in `predict()`.

        """
        # get dimensions
        n_trials, n_channels, n_samples = self.X.shape

        # do the rest of the training if train_free is false
        self.X = np.array(self.X)

        # Try rebuilding the classifier each time
        if self.rebuild:
            self.next_fit_trial = 0
            self.clf = self.clf_model

        # get temporal subset
        subX = self.X[self.next_fit_trial :, :, :]
        suby = self.y[self.next_fit_trial :]
        self.next_fit_trial = n_trials

        # Init predictions to all false
        preds = np.zeros(n_trials)

        def __mi_kernel(subX, suby):
            """MI kernel.

            Parameters
            ----------
            subX : numpy.ndarray
                EEG data for training.
                3D array with shape = (`n_epochs`, `n_channels`, `n_samples`).
            suby : numpy.ndarray
                Labels for training data.
                1D array with shape = (`n_epochs`, ).

            Returns
            -------
            kernelResults : KernelResults
                KernelResults object containing the following attributes:
                    model : classifier
                        The trained classification model.
                    preds : numpy.ndarray
                        The predictions from the model.
                        1D array with the same shape as `suby`.
                    accuracy : float
                        The accuracy of the trained classification model.
                    precision : float
                        The precision of the trained classification model.
                    recall : float
                        The recall of the trained classification model.


            """
            for train_idx, test_idx in self.cv.split(subX, suby):
                self.clf = self.clf_model

                X_train, X_test = subX[train_idx], subX[test_idx]
                # y_test not implemented
                y_train = suby[train_idx]

                # get the covariance matrices for the training set
                X_train_cov = Covariances(
                    estimator=self.covariance_estimator
                ).transform(X_train)
                X_test_cov = Covariances(estimator=self.covariance_estimator).transform(
                    X_test
                )

                # fit the classsifier
                self.clf.fit(X_train_cov, y_train)
                preds[test_idx] = self.clf.predict(X_test_cov)

            accuracy = sum(preds == self.y) / len(preds)
            precision = precision_score(self.y, preds, average="micro")
            recall = recall_score(self.y, preds, average="micro")

            model = self.clf

            return KernelResults(model, preds, accuracy, precision, recall)

        def __extract_kernel_results(X, y):
            """Wrapper function to extract KernelResults to use in channel_selection_by_method.

            Parameters
            ----------
            X : numpy.ndarray
                Input data for training.
            y : numpy.ndarray
                Target labels for training.

            Returns
            -------
            tuple
                Extracted values from KernelResults formatted as:
                (model, preds, accuracy, precision, recall)
            """
            results = __mi_kernel(X, y)
            return (
                results.model,
                results.preds,
                results.accuracy,
                results.precision,
                results.recall,
            )

        # Check if channel selection is true
        if self.channel_selection_setup:
            if self.chs_iterative_selection is True and self.subset is not None:
                initial_subset = self.subset
                logger.info(
                    "Using subset from previous channel selection "
                    + "because iterative selection is TRUE"
                )
            else:
                initial_subset = self.chs_initial_subset

            logger.info("Doing channel selection")
            channel_selection_results = channel_selection_by_method(
                __extract_kernel_results,
                self.X,
                self.y,
                self.channel_labels,  # kernel setup
                self.chs_method,
                self.chs_metric,
                initial_subset,  # wrapper setup
                self.chs_max_time,
                self.chs_min_channels,
                self.chs_max_channels,
                self.chs_performance_delta,  # stopping criterion
                self.chs_n_jobs,
            )

<<<<<<< HEAD
            preds = channel_selection_results.best_preds
            accuracy = channel_selection_results.best_accuracy
            precision = channel_selection_results.best_precision
            recall = channel_selection_results.best_recall

            self.results_df = channel_selection_results.results_df
            self.subset = channel_selection_results.best_channel_subset
            self.clf = channel_selection_results.best_model
        else:
            logger.warning("Not doing channel selection")
            current_results = __mi_kernel(subX, suby)
            self.clf = current_results.model
            preds = current_results.preds
            accuracy = current_results.accuracy
            precision = current_results.precision
            recall = current_results.recall
=======
            self.results_df = results_df
            self.subset = updated_subset
            self.subset_defined = True
            self.clf = updated_model
        else:
            logger.warning("Not doing channel selection")

            subX = self.get_subset(subX, self.subset, self.channel_labels)

            self.clf, preds, accuracy, precision, recall = __mi_kernel(subX, suby)
>>>>>>> 0ac8aaf2

        # Log performance stats

        self.offline_trial_count = n_trials
        self.offline_trial_counts.append(self.offline_trial_count)

        # accuracy
        accuracy = sum(preds == self.y) / len(preds)
        self.offline_accuracy.append(accuracy)
        logger.info("Accuracy = %s", accuracy)

        # precision
        precision = precision_score(self.y, preds, average="micro")
        self.offline_precision.append(precision)
        logger.info("Precision = %s", precision)

        # recall
        recall = recall_score(self.y, preds, average="micro")
        self.offline_recall.append(recall)
        logger.info("Recall = %s", recall)

        # confusion matrix in command line
        cm = confusion_matrix(self.y, preds)
        self.offline_cm = cm
        logger.info("Confusion matrix:\n%s", cm)

    def predict(self, X):
        """Predict the class labels for the provided data.

        Parameters
        ----------
        X : numpy.ndarray
            3D array where shape = (trials, channels, samples)

        Returns
        -------
        prediction : Prediction
            Results of predict call containing the predicted class labels, and
            the probabilities of the labels.

        """
        # if X is 2D, make it 3D with one as first dimension
        if len(X.shape) < 3:
            X = X[np.newaxis, ...]

        subset_X = self.get_subset(X, self.subset, self.channel_labels)

        logger.info("The shape of X is %s", subset_X.shape)

        cov_subset_X = Covariances(estimator=self.covariance_estimator).transform(
            subset_X
        )

        pred = [int(x) for x in self.clf.predict(cov_subset_X)]
        pred_proba = self.clf.predict_proba(cov_subset_X)

        logger.info("Prediction: %s", pred)
        logger.info("Prediction probabilities: %s", pred_proba)

        for i in range(len(pred)):
            self.predictions.append(pred[i])
            self.pred_probas.append(pred_proba[i])

        return Prediction(labels=pred, probabilities=pred_proba)<|MERGE_RESOLUTION|>--- conflicted
+++ resolved
@@ -283,7 +283,6 @@
                 self.chs_n_jobs,
             )
 
-<<<<<<< HEAD
             preds = channel_selection_results.best_preds
             accuracy = channel_selection_results.best_accuracy
             precision = channel_selection_results.best_precision
@@ -291,27 +290,19 @@
 
             self.results_df = channel_selection_results.results_df
             self.subset = channel_selection_results.best_channel_subset
+            self.subset_defined = True
             self.clf = channel_selection_results.best_model
         else:
             logger.warning("Not doing channel selection")
+
+            subX = self.get_subset(subX, self.subset, self.channel_labels)
+
             current_results = __mi_kernel(subX, suby)
             self.clf = current_results.model
             preds = current_results.preds
             accuracy = current_results.accuracy
             precision = current_results.precision
             recall = current_results.recall
-=======
-            self.results_df = results_df
-            self.subset = updated_subset
-            self.subset_defined = True
-            self.clf = updated_model
-        else:
-            logger.warning("Not doing channel selection")
-
-            subX = self.get_subset(subX, self.subset, self.channel_labels)
-
-            self.clf, preds, accuracy, precision, recall = __mi_kernel(subX, suby)
->>>>>>> 0ac8aaf2
 
         # Log performance stats
 
